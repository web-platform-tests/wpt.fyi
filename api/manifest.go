// Copyright 2017 The WPT Dashboard Project. All rights reserved.
// Use of this source code is governed by a BSD-style license that can be
// found in the LICENSE file.

package api

import (
	"bytes"
	"compress/gzip"
	"context"
	"encoding/json"
	"fmt"
	"io/ioutil"
	"net/http"
	"regexp"
	"time"

	"github.com/web-platform-tests/wpt.fyi/shared"
	"google.golang.org/appengine"
	"google.golang.org/appengine/datastore"
	"google.golang.org/appengine/memcache"
)

func apiManifestHandler(w http.ResponseWriter, r *http.Request) {
	sha, err := shared.ParseSHAParamFull(r)
	if err != nil {
		http.Error(w, err.Error(), http.StatusBadRequest)
		return
	}
	ctx := appengine.NewContext(r)
	if sha, manifest, err := getManifestForSHA(ctx, sha); err != nil {
		http.Error(w, err.Error(), http.StatusNotFound)
	} else {
		w.Header().Add("x-wpt-sha", sha)
		w.Header().Add("content-type", "application/json")
		w.Write(manifest)
	}
}

func gitHubSHASearchURL(sha string) string {
	return fmt.Sprintf(`https://api.github.com/search/issues?q=SHA:%s+user:w3c+repo:web-platform-tests`, sha)
}

func gitHubReleaseURL(tag string) string {
	return fmt.Sprintf(`https://api.github.com/repos/w3c/web-platform-tests/releases/tags/%s`, tag)
}

const gitHubLatestReleaseURL = `https://api.github.com/repos/w3c/web-platform-tests/releases/latest`

type gitHubClient interface {
	fetch(url string) ([]byte, error)
}

<<<<<<< HEAD
// getManifestForSHA loads the contents of the manifest JSON for the release associated with
// the given SHA, if any.
func getManifestForSHA(ctx context.Context, sha string) (manifest []byte, err error) {
=======
func getManifestForSHA(ctx context.Context, sha string) (fetchedSHA string, manifest []byte, err error) {
>>>>>>> 01e152b6
	// Fetch shared.Token entity for GitHub API Token.
	tokenKey := datastore.NewKey(ctx, "Token", "github-api-token", 0, nil)
	var token shared.Token
	datastore.Get(ctx, tokenKey, &token)

	client := gitHubClientImpl{
		Token:   &token,
		Context: ctx,
	}
	return loadOrFetchManifestForSHA(ctx, &client, sha)
}

<<<<<<< HEAD
// loadOrFetchManifestForSHA gets the bytes for the SHA's release's manifest json asset (unzipped).
// The gzipped Value is stored in / loaded from memcache, to avoid unnecessary round-trips.
func loadOrFetchManifestForSHA(ctx context.Context, client gitHubClient, sha string) (manifest []byte, err error) {
	var body []byte
	cached, err := memcache.Get(ctx, sha)
	if err != nil && err != memcache.ErrCacheMiss {
		return nil, err
	} else if cached != nil {
		body = cached.Value
	} else {
		if body, err = getGitHubReleaseAssetForSHA(client, sha); err != nil {
			return nil, err
		}
		item := &memcache.Item{
			Key:   sha,
			Value: body,
		}
		// Shorter expiry for latest SHA, to keep it current.
		if sha == "latest" || sha == "" {
			item.Expiration = time.Minute * 5
		}
		memcache.Set(ctx, item)
	}

	gzReader, err := gzip.NewReader(bytes.NewReader(body))
	if err != nil {
		return nil, err
	}
	return ioutil.ReadAll(gzReader)
}

// getGitHubReleaseAssetForSHA gets the bytes for the SHA's release's manifest json gzip asset.
// This is done using a few hops on the GitHub API, so should be cached afterward.
func getGitHubReleaseAssetForSHA(client gitHubClient, sha string) (manifest []byte, err error) {
=======
func getGitHubReleaseAssetForSHA(client gitHubClient, sha string) (fetchedSHA string, manifest []byte, err error) {
>>>>>>> 01e152b6
	var releaseBody []byte
	var releaseTag string
	fetchedSHA = sha
	if sha == "" || sha == "latest" {
		// Use GitHub's API for latest release.
		releaseTag = "lastest"
		url := gitHubLatestReleaseURL
		if releaseBody, err = client.fetch(url); err != nil {
			return fetchedSHA, nil, err
		}
	} else {
		// Search for the PR associated with the SHA.
		url := gitHubSHASearchURL(sha)
		var body []byte
		if body, err = client.fetch(url); err != nil {
			return fetchedSHA, nil, err
		}

		var queryResults map[string]*json.RawMessage
		if err = json.Unmarshal(body, &queryResults); err != nil {
			return fetchedSHA, nil, err
		}
		var issues []map[string]*json.RawMessage
		if err = json.Unmarshal(*queryResults["items"], &issues); err != nil {
			return fetchedSHA, nil, err
		}
		if len(issues) < 1 {
			return fetchedSHA, nil, fmt.Errorf("No search results found for SHA %s", sha)
		}

		// Load the release by the presumed tag name merge_pr_*
		var prNumber int
		if err = json.Unmarshal(*issues[0]["number"], &prNumber); err != nil {
			return fetchedSHA, nil, err
		}

		releaseTag = fmt.Sprintf("merge_pr_%d", prNumber)
		url = gitHubReleaseURL(releaseTag)
		if releaseBody, err = client.fetch(url); err != nil {
			return fetchedSHA, nil, err
		}
	}

	var release map[string]*json.RawMessage
	if err = json.Unmarshal(releaseBody, &release); err != nil {
		return fetchedSHA, nil, err
	}

	var assets []map[string]*json.RawMessage
	if err = json.Unmarshal(*release["assets"], &assets); err != nil {
		return fetchedSHA, nil, err
	}
	if len(assets) < 1 {
		return fetchedSHA, nil, fmt.Errorf("No assets found for %s release", releaseTag)
	}
	// Get (and unzip) the asset with name "MANIFEST-{sha}.json.gz"
	shaMatch := sha
	if sha == "" || sha == "latest" {
		shaMatch = "[0-9a-f]{40}"
	}
	assetRegex := regexp.MustCompile(fmt.Sprintf("MANIFEST-(%s).json.gz", shaMatch))
	for _, asset := range assets {
		var url string
		var name string
		var body []byte
		if err = json.Unmarshal(*asset["name"], &name); err != nil {
			return fetchedSHA, nil, err
		}
		if assetRegex.MatchString(name) {
			fetchedSHA = assetRegex.FindStringSubmatch(name)[1]
			if err = json.Unmarshal(*asset["browser_download_url"], &url); err != nil {
				return fetchedSHA, nil, err
			}

			if body, err = client.fetch(url); err != nil {
				return fetchedSHA, nil, err
			}
<<<<<<< HEAD
			return body, err
=======
			gzReader, err := gzip.NewReader(bytes.NewReader(body))
			if err != nil {
				return fetchedSHA, nil, err
			}
			if body, err = ioutil.ReadAll(gzReader); err != nil {
				return fetchedSHA, nil, err
			}
			return fetchedSHA, body, nil
>>>>>>> 01e152b6
		}
	}
	return fetchedSHA, nil, fmt.Errorf("No manifest asset found for release %s", releaseTag)
}<|MERGE_RESOLUTION|>--- conflicted
+++ resolved
@@ -51,13 +51,9 @@
 	fetch(url string) ([]byte, error)
 }
 
-<<<<<<< HEAD
 // getManifestForSHA loads the contents of the manifest JSON for the release associated with
 // the given SHA, if any.
-func getManifestForSHA(ctx context.Context, sha string) (manifest []byte, err error) {
-=======
 func getManifestForSHA(ctx context.Context, sha string) (fetchedSHA string, manifest []byte, err error) {
->>>>>>> 01e152b6
 	// Fetch shared.Token entity for GitHub API Token.
 	tokenKey := datastore.NewKey(ctx, "Token", "github-api-token", 0, nil)
 	var token shared.Token
@@ -70,44 +66,58 @@
 	return loadOrFetchManifestForSHA(ctx, &client, sha)
 }
 
-<<<<<<< HEAD
 // loadOrFetchManifestForSHA gets the bytes for the SHA's release's manifest json asset (unzipped).
 // The gzipped Value is stored in / loaded from memcache, to avoid unnecessary round-trips.
-func loadOrFetchManifestForSHA(ctx context.Context, client gitHubClient, sha string) (manifest []byte, err error) {
+func loadOrFetchManifestForSHA(ctx context.Context, client gitHubClient, sha string) (fetchedSHA string, manifest []byte, err error) {
 	var body []byte
-	cached, err := memcache.Get(ctx, sha)
+	if sha == "" {
+		sha = "latest"
+	}
+	fetchedSHA = sha
+	cached, err := memcache.Get(ctx, manifestCacheKey(sha))
 	if err != nil && err != memcache.ErrCacheMiss {
-		return nil, err
+		return "", nil, err
 	} else if cached != nil {
 		body = cached.Value
+		if sha == "latest" {
+			return loadOrFetchManifestForSHA(ctx, client, string(body))
+		}
 	} else {
-		if body, err = getGitHubReleaseAssetForSHA(client, sha); err != nil {
-			return nil, err
+		if fetchedSHA, body, err = getGitHubReleaseAssetForSHA(client, sha); err != nil {
+			return fetchedSHA, nil, err
 		}
 		item := &memcache.Item{
-			Key:   sha,
+			Key:   manifestCacheKey(fetchedSHA),
 			Value: body,
 		}
+		memcache.Set(ctx, item)
+
 		// Shorter expiry for latest SHA, to keep it current.
-		if sha == "latest" || sha == "" {
-			item.Expiration = time.Minute * 5
-		}
-		memcache.Set(ctx, item)
+		if sha == "latest" {
+			latestSHAItem := &memcache.Item{
+				Key:        manifestCacheKey("latest"),
+				Value:      []byte(fetchedSHA),
+				Expiration: time.Minute * 5,
+			}
+			memcache.Set(ctx, latestSHAItem)
+		}
 	}
 
 	gzReader, err := gzip.NewReader(bytes.NewReader(body))
 	if err != nil {
-		return nil, err
-	}
-	return ioutil.ReadAll(gzReader)
+		return fetchedSHA, nil, err
+	}
+	manifest, err = ioutil.ReadAll(gzReader)
+	return fetchedSHA, manifest, err
+}
+
+func manifestCacheKey(sha string) string {
+	return fmt.Sprintf("MANIFEST-%s", sha)
 }
 
 // getGitHubReleaseAssetForSHA gets the bytes for the SHA's release's manifest json gzip asset.
 // This is done using a few hops on the GitHub API, so should be cached afterward.
-func getGitHubReleaseAssetForSHA(client gitHubClient, sha string) (manifest []byte, err error) {
-=======
 func getGitHubReleaseAssetForSHA(client gitHubClient, sha string) (fetchedSHA string, manifest []byte, err error) {
->>>>>>> 01e152b6
 	var releaseBody []byte
 	var releaseTag string
 	fetchedSHA = sha
@@ -185,18 +195,7 @@
 			if body, err = client.fetch(url); err != nil {
 				return fetchedSHA, nil, err
 			}
-<<<<<<< HEAD
-			return body, err
-=======
-			gzReader, err := gzip.NewReader(bytes.NewReader(body))
-			if err != nil {
-				return fetchedSHA, nil, err
-			}
-			if body, err = ioutil.ReadAll(gzReader); err != nil {
-				return fetchedSHA, nil, err
-			}
-			return fetchedSHA, body, nil
->>>>>>> 01e152b6
+			return fetchedSHA, body, err
 		}
 	}
 	return fetchedSHA, nil, fmt.Errorf("No manifest asset found for release %s", releaseTag)
