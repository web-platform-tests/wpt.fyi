// Copyright 2018 The WPT Dashboard Project. All rights reserved.
// Use of this source code is governed by a BSD-style license that can be
// found in the LICENSE file.

package checks

import (
	"context"
	"encoding/json"
	"fmt"
	"net/http"

	"github.com/google/go-github/github"
	"github.com/web-platform-tests/wpt.fyi/api/azure"
	"github.com/web-platform-tests/wpt.fyi/shared"
)

func isWPTFYIApp(appID int64) bool {
	switch appID {
	case wptfyiCheckAppID, wptfyiStagingCheckAppID, checksStagingAppID:
		return true
	}
	return false
}

// checkWebhookHandler listens for check_suite and check_run events,
// responding to requested and rerequested events.
func checkWebhookHandler(w http.ResponseWriter, r *http.Request) {
	ctx := shared.NewAppEngineContext(r)
	log := shared.GetLogger(ctx)

	contentType := r.Header.Get("Content-Type")
	if contentType != "application/json" {
		log.Errorf("Invalid content-type: %s", contentType)
		w.WriteHeader(http.StatusBadRequest)
		return
	}
	event := r.Header.Get("X-GitHub-Event")
	switch event {
	case "check_suite", "check_run", "pull_request":
		break
	default:
		log.Debugf("Ignoring %s event", event)
		w.WriteHeader(http.StatusBadRequest)
		return
	}

	secret, err := shared.GetSecret(ctx, "github-check-webhook-secret")
	if err != nil {
		http.Error(w, "Unable to verify request: secret not found", http.StatusInternalServerError)
		return
	}

	payload, err := github.ValidatePayload(r, []byte(secret))
	if err != nil {
		log.Errorf("%v", err)
		http.Error(w, err.Error(), http.StatusInternalServerError)
		return
	}

	log.Debugf("GitHub Delivery: %s", r.Header.Get("X-GitHub-Delivery"))

	var processed bool
	aeAPI := shared.NewAppEngineAPI(ctx)
	checksAPI := NewAPI(ctx)
	if event == "check_suite" {
		processed, err = handleCheckSuiteEvent(aeAPI, checksAPI, payload)
	} else if event == "check_run" {
		azureAPI := azure.NewAPI(ctx)
		processed, err = handleCheckRunEvent(aeAPI, checksAPI, azureAPI, payload)
	} else if event == "pull_request" {
		processed, err = handlePullRequestEvent(aeAPI, checksAPI, payload)
	}
	if err != nil {
		log.Errorf("%v", err)
		http.Error(w, err.Error(), http.StatusInternalServerError)
		return
	}
	if processed {
		w.WriteHeader(http.StatusOK)
		fmt.Fprintln(w, "wpt.fyi check(s) scheduled successfully")
	} else {
		w.WriteHeader(http.StatusNoContent)
		fmt.Fprintln(w, "Status was ignored")
	}
	return
}

// handleCheckSuiteEvent handles a check_suite (re)requested event by ensuring
// that a check_run exists for each product that contains results for the head SHA.
func handleCheckSuiteEvent(aeAPI shared.AppEngineAPI, checksAPI API, payload []byte) (bool, error) {
	log := shared.GetLogger(aeAPI.Context())
	var checkSuite github.CheckSuiteEvent
	if err := json.Unmarshal(payload, &checkSuite); err != nil {
		return false, err
	}

	appID := checkSuite.GetCheckSuite().GetApp().GetID()
	if !isWPTFYIApp(appID) {
		log.Infof("Ignoring check_suite App ID %v", appID)
		return false, nil
	}

	login := checkSuite.GetSender().GetLogin()
	if !isUserWhitelisted(aeAPI, login) {
		log.Infof("Sender %s not whitelisted for wpt.fyi checks", login)
		return false, nil
	}

	action := checkSuite.GetAction()
	if action == "requested" || action == "rerequested" {
		owner := checkSuite.GetRepo().GetOwner().GetLogin()
		repo := checkSuite.GetRepo().GetName()
		sha := checkSuite.GetCheckSuite().GetHeadSHA()
		log.Debugf("Check suite %s: %s/%s @ %s", action, owner, repo, sha[:7])

		pullRequests := checkSuite.GetCheckSuite().PullRequests
		prNumbers := []int{}
		for _, pr := range pullRequests {
			if pr.GetBase().GetRepo().GetID() == wptRepoID {
				prNumbers = append(prNumbers, pr.GetNumber())
			}
		}

		installationID := checkSuite.GetInstallation().GetID()
		if action == "requested" {
			// For new suites, check if the pull is across forks; if so, request a suite
			// on the main repo (web-platform-tests/wpt) too.
			for _, p := range pullRequests {
				destRepoID := p.GetBase().GetRepo().GetID()
				if destRepoID == wptRepoID && p.GetHead().GetRepo().GetID() != destRepoID {
					checksAPI.CreateWPTCheckSuite(appID, installationID, sha, prNumbers...)
				}
			}
		}

		suite, err := getOrCreateCheckSuite(aeAPI.Context(), sha, owner, repo, appID, installationID, prNumbers...)
		if err != nil || suite == nil {
			return false, err
		}

		if action == "rerequested" {
			return scheduleProcessingForExistingRuns(aeAPI.Context(), sha)
		}
	}
	return false, nil
}

// handleCheckRunEvent handles a check_run rerequested events by updating
// the status based on whether results for the check_run's product exist.
func handleCheckRunEvent(aeAPI shared.AppEngineAPI, checksAPI API, azureAPI azure.API, payload []byte) (bool, error) {
	log := shared.GetLogger(aeAPI.Context())
	checkRun := new(github.CheckRunEvent)
	if err := json.Unmarshal(payload, checkRun); err != nil {
		return false, err
	}

	appID := checkRun.GetCheckRun().GetApp().GetID()
	if !isWPTFYIApp(appID) && appID != azure.PipelinesAppID {
		log.Infof("Ignoring check_suite App ID %v", appID)
		return false, nil
	}

	login := checkRun.GetSender().GetLogin()
	if !isUserWhitelisted(aeAPI, login) {
		log.Infof("Sender %s not whitelisted for wpt.fyi checks", login)
		return false, nil
	}

	action := checkRun.GetAction()
	status := checkRun.GetCheckRun().GetStatus()

	shouldSchedule := false
	if appID == azure.PipelinesAppID {
		return azureAPI.HandleCheckRunEvent(checkRun)
	} else if (action == "created" && status != "completed") || action == "rerequested" {
		shouldSchedule = true
	} else if action == "requested_action" {
		actionID := checkRun.GetRequestedAction().Identifier
		switch actionID {
		case "recompute":
			shouldSchedule = true
		case "ignore":
			err := checksAPI.IgnoreFailure(
				checkRun.GetSender().GetLogin(),
				checkRun.GetRepo().GetOwner().GetLogin(),
				checkRun.GetRepo().GetName(),
				checkRun.GetCheckRun(),
				checkRun.GetInstallation())
			return err == nil, err
		case "cancel":
			err := checksAPI.CancelRun(
				checkRun.GetSender().GetLogin(),
				checkRun.GetRepo().GetOwner().GetLogin(),
				checkRun.GetRepo().GetName(),
				checkRun.GetCheckRun(),
				checkRun.GetInstallation())
			return err == nil, err
		default:
			log.Debugf("Ignoring %s action with id %s", action, actionID)
			return false, nil
		}
	}
	if shouldSchedule {
		name, sha := checkRun.GetCheckRun().GetName(), checkRun.GetCheckRun().GetHeadSHA()
		log.Debugf("GitHub check run %v (%s @ %s) was %s", checkRun.GetCheckRun().GetID(), name, sha, action)
		spec, err := shared.ParseProductSpec(checkRun.GetCheckRun().GetName())
		if err != nil {
			log.Errorf("Failed to parse \"%s\" as product spec", checkRun.GetCheckRun().GetName())
			return false, err
		}
		checksAPI.ScheduleResultsProcessing(sha, spec)
		return true, nil
	}
	log.Debugf("Ignoring %s action for %s check_run", action, status)
	return false, nil
}

func handlePullRequestEvent(aeAPI shared.AppEngineAPI, checksAPI API, payload []byte) (bool, error) {
	log := shared.GetLogger(aeAPI.Context())
	var pullRequest github.PullRequestEvent
	if err := json.Unmarshal(payload, &pullRequest); err != nil {
		return false, err
	}

	login := pullRequest.GetPullRequest().GetUser().GetLogin()
	if !isUserWhitelisted(aeAPI, login) {
		log.Infof("Sender %s not whitelisted for wpt.fyi checks", login)
		return false, nil
	}

	switch pullRequest.GetAction() {
	case "opened", "synchronize":
		break
	default:
		log.Debugf("Skipping pull request action %s", pullRequest.GetAction())
		return false, nil
	}

	sha := pullRequest.GetPullRequest().GetHead().GetSHA()
	destRepoID := pullRequest.GetPullRequest().GetBase().GetRepo().GetID()
	if destRepoID == wptRepoID && pullRequest.GetPullRequest().GetHead().GetRepo().GetID() != destRepoID {
		// Pull is across forks; request a check suite on the main fork too.
<<<<<<< HEAD
		return checksAPI.CreateWPTCheckSuite(wptfyiStagingCheckAppID, wptRepoInstallationID, sha, pullRequest.GetNumber())
=======
		appID, installationID := checksAPI.GetWPTRepoAppInstallationIDs()
		return checksAPI.CreateWPTCheckSuite(appID, installationID, sha, pullRequest.GetNumber())
>>>>>>> 13965012
	}
	return false, nil
}

func scheduleProcessingForExistingRuns(ctx context.Context, sha string, products ...shared.ProductSpec) (bool, error) {
	// Jump straight to completed check_run for already-present runs for the SHA.
	store := shared.NewAppEngineDatastore(ctx)
	products = shared.ProductSpecs(products).OrDefault()
	runsByProduct, err := store.LoadTestRuns(products, nil, shared.SHAs{sha}, nil, nil, nil, nil)
	if err != nil {
		return false, fmt.Errorf("Failed to load test runs: %s", err.Error())
	}
	createdSome := false
	api := NewAPI(ctx)
	for _, rbp := range runsByProduct {
		if len(rbp.TestRuns) > 0 {
			err := api.ScheduleResultsProcessing(sha, rbp.Product)
			createdSome = createdSome || err == nil
			if err != nil {
				return createdSome, err
			}
		}
	}
	return createdSome, nil
}

// createCheckRun submits an http POST to create the check run on GitHub, handling JWT auth for the app.
func createCheckRun(ctx context.Context, suite shared.CheckSuite, opts github.CreateCheckRunOptions) (bool, error) {
	log := shared.GetLogger(ctx)
	status := ""
	if opts.Status != nil {
		status = *opts.Status
	}
	log.Debugf("Creating %s %s check_run for %s/%s @ %s", status, opts.Name, suite.Owner, suite.Repo, suite.SHA)
	if suite.AppID == 0 {
		suite.AppID = wptfyiStagingCheckAppID
	}
	client, err := getGitHubClient(ctx, suite.AppID, suite.InstallationID)
	if err != nil {
		log.Errorf("Failed to create JWT client: %s", err.Error())
		return false, err
	}

	checkRun, resp, err := client.Checks.CreateCheckRun(ctx, suite.Owner, suite.Repo, opts)
	if err != nil {
		msg := "Failed to create check_run"
		if resp != nil {
			msg = fmt.Sprintf("%s: %s", msg, resp.Status)
		}
		log.Warningf(msg)
		return false, err
	} else if checkRun != nil {
		log.Infof("Created check_run %v", checkRun.GetID())
	}
	return true, nil
}

func isUserWhitelisted(aeAPI shared.AppEngineAPI, login string) bool {
	if aeAPI.IsFeatureEnabled(checksForAllUsersFeature) {
		return true
	}
	whitelist := []string{
		"autofoolip",
		"chromium-wpt-export-bot",
		"foolip",
		"gsnedders",
		"jgraham",
		"jugglinmike",
		"lukebjerring",
		"Ms2ger",
	}
	return shared.StringSliceContains(whitelist, login)
}<|MERGE_RESOLUTION|>--- conflicted
+++ resolved
@@ -241,12 +241,8 @@
 	destRepoID := pullRequest.GetPullRequest().GetBase().GetRepo().GetID()
 	if destRepoID == wptRepoID && pullRequest.GetPullRequest().GetHead().GetRepo().GetID() != destRepoID {
 		// Pull is across forks; request a check suite on the main fork too.
-<<<<<<< HEAD
-		return checksAPI.CreateWPTCheckSuite(wptfyiStagingCheckAppID, wptRepoInstallationID, sha, pullRequest.GetNumber())
-=======
 		appID, installationID := checksAPI.GetWPTRepoAppInstallationIDs()
 		return checksAPI.CreateWPTCheckSuite(appID, installationID, sha, pullRequest.GetNumber())
->>>>>>> 13965012
 	}
 	return false, nil
 }
