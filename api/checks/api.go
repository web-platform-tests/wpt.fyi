// Copyright 2018 The WPT Dashboard Project. All rights reserved.
// Use of this source code is governed by a BSD-style license that can be
// found in the LICENSE file.

package checks

import (
	"context"
	"fmt"
	"net/url"
	"time"

	"github.com/google/go-github/github"
	"github.com/web-platform-tests/wpt.fyi/api/checks/summaries"
	"github.com/web-platform-tests/wpt.fyi/shared"
	"google.golang.org/appengine/datastore"
	"google.golang.org/appengine/taskqueue"
)

// API abstracts all the API calls used externally.
type API interface {
	Context() context.Context
	ScheduleResultsProcessing(sha string, browser shared.ProductSpec) error
	PendingCheckRun(checkSuite shared.CheckSuite, browser shared.ProductSpec) (bool, error)
	GetSuitesForSHA(sha string) ([]shared.CheckSuite, error)
	IgnoreFailure(sender, owner, repo string, run *github.CheckRun, installation *github.Installation) error
	CancelRun(sender, owner, repo string, run *github.CheckRun, installation *github.Installation) error
	CreateWPTCheckSuite(appID, installationID int64, sha string) (bool, error)
}

type checksAPIImpl struct {
	ctx   context.Context
	queue string
}

// NewAPI returns a real implementation of the API
func NewAPI(ctx context.Context) API {
	return checksAPIImpl{
		ctx:   ctx,
		queue: CheckProcessingQueue,
	}
}

func (s checksAPIImpl) Context() context.Context {
	return s.ctx
}

// ScheduleResultsProcessing adds a URL for callback to TaskQueue for the given sha and
// product, which will actually interpret the results and summarize the outcome.
func (s checksAPIImpl) ScheduleResultsProcessing(sha string, product shared.ProductSpec) error {
	log := shared.GetLogger(s.ctx)
	target := fmt.Sprintf("/api/checks/%s", sha)
	q := url.Values{}
	q.Set("product", product.String())
	t := taskqueue.NewPOSTTask(target, q)
	t, err := taskqueue.Add(s.ctx, t, s.queue)
	if err != nil {
		log.Warningf("Failed to queue %s @ %s: %s", product.String(), sha[:7], err.Error())
	} else {
		log.Infof("Added %s @ %s to checks processing queue", product.String(), sha[:7])
	}
	return err
}

// PendingCheckRun posts an in_progress check run for the given CheckSuite/Product.
// Returns true if any check_runs were created (i.e. the create succeeded).
func (s checksAPIImpl) PendingCheckRun(suite shared.CheckSuite, product shared.ProductSpec) (bool, error) {
	host := shared.NewAppEngineAPI(s.ctx).GetHostname()
	pending := summaries.Pending{
		CheckState: summaries.CheckState{
			Product:    product,
			HeadSHA:    suite.SHA,
			DetailsURL: shared.NewDiffAPI(s.ctx).GetMasterDiffURL(suite.SHA, product),
			Status:     "in_progress",
		},
		HostName: host,
		RunsURL:  fmt.Sprintf("https://%s/runs", host),
	}
	return updateCheckRun(s.ctx, pending, suite)
}

// GetSuitesForSHA gets all existing check suites for the given Head SHA
func (s checksAPIImpl) GetSuitesForSHA(sha string) ([]shared.CheckSuite, error) {
	var suites []shared.CheckSuite
	_, err := datastore.NewQuery("CheckSuite").Filter("SHA =", sha).GetAll(s.ctx, &suites)
	return suites, err
}

// IgnoreFailure updates the given CheckRun's outcome to success, even if it failed.
func (s checksAPIImpl) IgnoreFailure(sender, owner, repo string, run *github.CheckRun, installation *github.Installation) error {
	client, err := getGitHubClient(s.ctx, run.GetApp().GetID(), installation.GetID())
	if err != nil {
		return err
	}

	// Keep the previous output, if applicable, but prefix it with an indication that
	// somebody ignored the failure.
	output := run.GetOutput()
	if output == nil {
		output = &github.CheckRunOutput{}
	}
	prepend := fmt.Sprintf("This check was marked as a success by @%s via the _Ignore_ action.\n\n", sender)
	summary := prepend + output.GetSummary()
	output.Summary = &summary

	success := "success"
	opts := github.UpdateCheckRunOptions{
		Name:        run.GetName(),
		Output:      output,
		Conclusion:  &success,
		CompletedAt: &github.Timestamp{Time: time.Now()},
		Actions: []*github.CheckRunAction{
			summaries.RecomputeAction(),
		},
	}
	_, _, err = client.Checks.UpdateCheckRun(s.ctx, owner, repo, run.GetID(), opts)
	return err
<<<<<<< HEAD
=======
}

// CancelRun updates the given CheckRun's outcome to cancelled, even if it failed.
func (s checksAPIImpl) CancelRun(sender, owner, repo string, run *github.CheckRun, installation *github.Installation) error {
	client, err := getGitHubClient(s.ctx, run.GetApp().GetID(), installation.GetID())
	if err != nil {
		return err
	}

	// Keep the previous output, if applicable, but prefix it with an indication that
	// somebody ignored the failure.
	summary := fmt.Sprintf("This check was cancelled by @%s via the _Cancel_ action.", sender)
	title := run.GetOutput().GetTitle()
	output := &github.CheckRunOutput{
		Title:   &title,
		Summary: &summary,
	}

	cancelled := "cancelled"
	opts := github.UpdateCheckRunOptions{
		Name:        run.GetName(),
		Output:      output,
		Conclusion:  &cancelled,
		CompletedAt: &github.Timestamp{Time: time.Now()},
		Actions: []*github.CheckRunAction{
			summaries.RecomputeAction(),
		},
	}
	_, _, err = client.Checks.UpdateCheckRun(s.ctx, owner, repo, run.GetID(), opts)
	return err
}

// CreateWPTCheckSuite creates a check_suite on the main wpt repo for the given
// SHA. This is needed when a PR comes from a different fork of the repo.
func (s checksAPIImpl) CreateWPTCheckSuite(appID, installationID int64, sha string) (bool, error) {
	log := shared.GetLogger(s.ctx)
	log.Debugf("Creating check_suite for web-platform-tests/wpt @ %s", sha)

	client, err := getGitHubClient(s.ctx, appID, installationID)
	if err != nil {
		return false, err
	}

	opts := github.CreateCheckSuiteOptions{
		HeadSHA: sha,
	}
	suite, _, err := client.Checks.CreateCheckSuite(s.ctx, wptRepoOwner, wptRepoName, opts)
	if err != nil {
		log.Errorf("Failed to create GitHub check suite: %s", err.Error())
	} else if suite != nil {
		log.Infof("check_suite %v created", suite.GetID())
		getOrCreateCheckSuite(s.ctx, sha, wptRepoOwner, wptRepoName, appID, installationID)
	}
	return suite != nil, err
}

func getCheckTitle(product shared.ProductSpec) string {
	return fmt.Sprintf("wpt.fyi - %s results", product.DisplayName())
>>>>>>> cc8efc7e
}<|MERGE_RESOLUTION|>--- conflicted
+++ resolved
@@ -115,8 +115,6 @@
 	}
 	_, _, err = client.Checks.UpdateCheckRun(s.ctx, owner, repo, run.GetID(), opts)
 	return err
-<<<<<<< HEAD
-=======
 }
 
 // CancelRun updates the given CheckRun's outcome to cancelled, even if it failed.
@@ -175,5 +173,4 @@
 
 func getCheckTitle(product shared.ProductSpec) string {
 	return fmt.Sprintf("wpt.fyi - %s results", product.DisplayName())
->>>>>>> cc8efc7e
 }