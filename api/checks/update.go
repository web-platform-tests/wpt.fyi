// Copyright 2018 The WPT Dashboard Project. All rights reserved.
// Use of this source code is governed by a BSD-style license that can be
// found in the LICENSE file.

package checks

import (
	"context"
	"fmt"
	"net/http"
	"sort"
	"strings"
	"time"

	mapset "github.com/deckarep/golang-set"

	"github.com/gorilla/mux"
	"github.com/web-platform-tests/wpt.fyi/api/checks/summaries"
	"github.com/web-platform-tests/wpt.fyi/shared"
)

// CheckProcessingQueue is the name of the TaskQueue that handles processing and
// interpretation of TestRun results, in order to update the GitHub checks.
const CheckProcessingQueue = "check-processing"

const failChecksOnRegressionFeature = "failChecksOnRegression"

// updateCheckHandler handles /api/checks/[commit] POST requests.
func updateCheckHandler(w http.ResponseWriter, r *http.Request) {
	ctx := shared.NewAppEngineContext(r)
	log := shared.GetLogger(ctx)

	vars := mux.Vars(r)
	sha, err := shared.ParseSHA(vars["commit"])
	if err != nil {
		log.Warningf(err.Error())
		http.Error(w, err.Error(), http.StatusBadRequest)
		return
	}

	if err := r.ParseForm(); err != nil {
		log.Warningf("Failed to parse form: %s", err.Error())
		http.Error(w, err.Error(), http.StatusBadRequest)
		return
	}

	filter, err := shared.ParseTestRunFilterParams(r.Form)
	if err != nil {
		log.Warningf("Failed to parse params: %s", err.Error())
		http.Error(w, err.Error(), http.StatusBadRequest)
		return
	}

	if len(filter.Products) != 1 {
		msg := "product param is missing"
		log.Warningf(msg)
		http.Error(w, msg, http.StatusBadRequest)
		return
	}
	filter.SHAs = shared.SHAs{sha}
	headRun, baseRun, err := loadRunsToCompare(ctx, filter)
	if err != nil {
		msg := "Could not find runs to compare"
		if err != nil {
			msg = fmt.Sprintf("%s: %s", msg, err.Error())
			log.Errorf(msg)
		}
		http.Error(w, msg, http.StatusNotFound)
		return
	}

	sha = headRun.FullRevisionHash
	aeAPI := shared.NewAppEngineAPI(ctx)
	diffAPI := shared.NewDiffAPI(ctx)
	suites, err := NewAPI(ctx).GetSuitesForSHA(sha)
	updatedAny := false
	for _, suite := range suites {
		summaryData, err := getDiffSummary(aeAPI, diffAPI, suite, *baseRun, *headRun)
		if err != nil {
			http.Error(w, err.Error(), http.StatusInternalServerError)
			return
		}

		if err != nil {
			log.Warningf("Failed to load CheckSuites for %s: %s", sha, err.Error())
			http.Error(w, err.Error(), http.StatusInternalServerError)
		} else if len(suites) < 1 {
			log.Debugf("No CheckSuites found for %s", sha)
		}

		updated, err := updateCheckRunSummary(ctx, summaryData, suites...)
		updatedAny = updatedAny || updated
	}

	if err != nil {
		log.Errorf("Failed to update check_run(s): %s", err.Error())
		http.Error(w, err.Error(), http.StatusInternalServerError)
	} else if updatedAny {
		w.Write([]byte("Check(s) updated"))
	} else {
		w.Write([]byte("No check(s) updated"))
	}
}

func loadRunsToCompare(ctx context.Context, filter shared.TestRunFilter) (headRun, baseRun *shared.TestRun, err error) {
	one := 1
<<<<<<< HEAD
	store := shared.NewAppEngineDatastore(ctx)
	runs, err := shared.LoadTestRuns(store, filter.Products, filter.Labels, filter.SHA, filter.From, filter.To, &one, nil)
=======
	runs, err := shared.LoadTestRuns(ctx, filter.Products, filter.Labels, filter.SHAs, filter.From, filter.To, &one, nil)
>>>>>>> 2bfa7f2c
	if err != nil {
		return nil, nil, err
	}
	run := runs.First()
	if run == nil {
		return nil, nil, fmt.Errorf("no test run found for %s @ %s",
			filter.Products[0].String(),
			shared.CropString(filter.SHAs.FirstOrLatest(), 7))
	}

	labels := run.LabelsSet()
	if labels.Contains(shared.MasterLabel) {
		headRun = run
		baseRun, err = loadMasterRunBefore(ctx, filter, headRun)
	} else if labels.Contains(shared.PRBaseLabel) {
		baseRun = run
		headRun, err = loadPRRun(ctx, filter, shared.PRHeadLabel)
	} else if labels.Contains(shared.PRHeadLabel) {
		headRun = run
		baseRun, err = loadPRRun(ctx, filter, shared.PRBaseLabel)
	} else {
		return nil, nil, fmt.Errorf("test run %d doesn't have pr_base, pr_head or master label", run.ID)
	}

	return headRun, baseRun, err
}

func loadPRRun(ctx context.Context, filter shared.TestRunFilter, extraLabel string) (*shared.TestRun, error) {
	// Find the corresponding pr_base or pr_head run.
	one := 1
	store := shared.NewAppEngineDatastore(ctx)
	labels := mapset.NewSetWith(extraLabel)
<<<<<<< HEAD
	runs, err := shared.LoadTestRuns(store, filter.Products, labels, filter.SHA, nil, nil, &one, nil)
=======
	runs, err := shared.LoadTestRuns(ctx, filter.Products, labels, filter.SHAs, nil, nil, &one, nil)
>>>>>>> 2bfa7f2c
	run := runs.First()
	if err != nil {
		return nil, err
	}
	if run == nil {
		err = fmt.Errorf("no test run found for %s @ %s with label %s",
			filter.Products[0].String(), filter.SHAs.FirstOrLatest(), extraLabel)
	}
	return run, err
}

func loadMasterRunBefore(ctx context.Context, filter shared.TestRunFilter, headRun *shared.TestRun) (*shared.TestRun, error) {
	// Get the most recent, but still earlier, master run to compare.
	store := shared.NewAppEngineDatastore(ctx)
	one := 1
	to := headRun.TimeStart.Add(-time.Millisecond)
	labels := mapset.NewSetWith(headRun.Channel(), shared.MasterLabel)
<<<<<<< HEAD
	runs, err := shared.LoadTestRuns(store, filter.Products, labels, shared.LatestSHA, nil, &to, &one, nil)
=======
	runs, err := shared.LoadTestRuns(ctx, filter.Products, labels, nil, nil, &to, &one, nil)
>>>>>>> 2bfa7f2c
	baseRun := runs.First()
	if err != nil {
		return nil, err
	}
	if baseRun == nil {
		err = fmt.Errorf("no master run found for %s before %s",
			filter.Products[0].String(), filter.SHAs.FirstOrLatest())
	}
	return baseRun, err
}

func getDiffSummary(aeAPI shared.AppEngineAPI, diffAPI shared.DiffAPI, suite shared.CheckSuite, baseRun, headRun shared.TestRun) (summaries.Summary, error) {
	diffFilter := shared.DiffFilterParam{Added: true, Changed: true, Deleted: true}
	diff, err := diffAPI.GetRunsDiff(baseRun, headRun, diffFilter, nil)
	if err != nil {
		return nil, err
	}

	checkProduct := shared.ProductSpec{
		// [browser]@[sha] is plenty specific, and avoids bad version strings.
		ProductAtRevision: shared.ProductAtRevision{
			Product:  shared.Product{BrowserName: headRun.BrowserName},
			Revision: headRun.Revision,
		},
		Labels: mapset.NewSetWith(baseRun.Channel()),
	}

	diffURL := diffAPI.GetDiffURL(baseRun, headRun, &diffFilter)
	checkState := summaries.CheckState{
		TestRun:    &headRun,
		Product:    checkProduct,
		HeadSHA:    headRun.FullRevisionHash,
		DetailsURL: diffURL,
		Status:     "completed",
		PRNumbers:  suite.PRNumbers,
	}

	regressions := diff.Differences.Regressions()
	neutral := "neutral"
	checkState.Conclusion = &neutral
	checksCanFailAndPass := aeAPI.IsFeatureEnabled(failChecksOnRegressionFeature)

	var summary summaries.Summary
	host := aeAPI.GetHostname()

	resultsComparison := summaries.ResultsComparison{
		BaseRun:  baseRun,
		HeadRun:  headRun,
		HostName: host,
		HostURL:  fmt.Sprintf("https://%s/", host),
		DiffURL:  diffURL.String(),
	}
	if headRun.LabelsSet().Contains(shared.PRHeadLabel) {
		// Deletions are meaningless and abundant comparing to master; ignore them.
		masterDiffFilter := shared.DiffFilterParam{Added: true, Changed: true, Unchanged: true}
		resultsComparison.MasterDiffURL = diffAPI.GetMasterDiffURL(headRun, &masterDiffFilter).String()
	}

	hasRegressions := regressions.Cardinality() > 0
	if !hasRegressions {
		collapsed := collapseSummary(diff.AfterSummary, 10)
		data := summaries.Completed{
			CheckState:        checkState,
			ResultsComparison: resultsComparison,
			Results:           make(map[string][]int),
		}
		tests, _ := shared.MapStringKeys(collapsed)
		sort.Strings(tests)
		for _, test := range tests {
			if len(data.Results) < 10 {
				data.Results[test] = collapsed[test]
			} else {
				data.More++
			}
		}
		if checksCanFailAndPass {
			success := "success"
			data.CheckState.Conclusion = &success
		}
		summary = data
	} else {
		data := summaries.Regressed{
			CheckState:        checkState,
			ResultsComparison: resultsComparison,
			Regressions:       make(map[string]summaries.BeforeAndAfter),
		}
		tests := shared.ToStringSlice(regressions)
		sort.Strings(tests)
		for _, path := range tests {
			if len(data.Regressions) <= 10 {
				ba := summaries.BeforeAndAfter{}
				if b, ok := diff.BeforeSummary[path]; ok {
					ba.PassingBefore = b[0]
					ba.TotalBefore = b[1]
				}
				if a, ok := diff.AfterSummary[path]; ok {
					ba.PassingAfter = a[0]
					ba.TotalAfter = a[1]
				}
				data.Regressions[path] = ba
			} else {
				data.More++
			}
		}
		if checksCanFailAndPass {
			failure := "failure"
			data.CheckState.Conclusion = &failure
		}
		summary = data
	}
	return summary, nil
}

type pathKeys []string

func (e pathKeys) Len() int      { return len(e) }
func (e pathKeys) Swap(i, j int) { e[i], e[j] = e[j], e[i] }
func (e pathKeys) Less(i, j int) bool {
	return len(strings.Split(e[i], "/")) > len(strings.Split(e[j], "/"))
}

// collapseDiff collapses a tree of file paths into a smaller tree of folders.
func collapseDiff(diff shared.ResultsDiff, limit int) shared.ResultsDiff {
	keys, _ := shared.MapStringKeys(diff)
	paths := shared.ToStringSlice(collapsePaths(keys, limit))
	result := make(shared.ResultsDiff)
	for k, v := range diff {
		for _, p := range paths {
			if strings.HasPrefix(k, p) {
				result.Add(p, v)
				break
			}
		}
	}
	return result
}

// collapseSummary collapses a tree of file paths into a smaller tree of folders.
func collapseSummary(summary shared.ResultsSummary, limit int) shared.ResultsSummary {
	keys, _ := shared.MapStringKeys(summary)
	paths := shared.ToStringSlice(collapsePaths(keys, limit))
	result := make(shared.ResultsSummary)
	for k, v := range summary {
		for _, p := range paths {
			if strings.HasPrefix(k, p) {
				result.Add(p, v)
				break
			}
		}
	}
	return result
}

func collapsePaths(keys []string, limit int) mapset.Set {
	result := shared.NewSetFromStringSlice(keys)
	// 10 iterations to avoid edge-case infinite looping risk.
	for i := 0; i < 10 && result.Cardinality() > limit; i++ {
		sort.Sort(pathKeys(keys))
		collapsed := mapset.NewSet()
		depth := -1
		for _, k := range keys {
			// Something might have already collapsed down 1 dir into this one.
			if collapsed.Contains(k) {
				continue
			}
			parts := strings.Split(k, "/")
			if parts[len(parts)-1] == "" {
				parts = parts[:len(parts)-1]
			}
			if len(parts) < depth {
				collapsed.Add(k)
				continue
			}

			path := strings.Join(parts[:len(parts)-1], "/") + "/"
			collapsed.Add(path)
			depth = len(parts)
		}
		if i > 0 && depth < 3 {
			break
		}
		keys = shared.ToStringSlice(collapsed)
		result = collapsed
	}
	return result
}<|MERGE_RESOLUTION|>--- conflicted
+++ resolved
@@ -104,12 +104,8 @@
 
 func loadRunsToCompare(ctx context.Context, filter shared.TestRunFilter) (headRun, baseRun *shared.TestRun, err error) {
 	one := 1
-<<<<<<< HEAD
 	store := shared.NewAppEngineDatastore(ctx)
-	runs, err := shared.LoadTestRuns(store, filter.Products, filter.Labels, filter.SHA, filter.From, filter.To, &one, nil)
-=======
-	runs, err := shared.LoadTestRuns(ctx, filter.Products, filter.Labels, filter.SHAs, filter.From, filter.To, &one, nil)
->>>>>>> 2bfa7f2c
+	runs, err := shared.LoadTestRuns(store, filter.Products, filter.Labels, filter.SHAs, filter.From, filter.To, &one, nil)
 	if err != nil {
 		return nil, nil, err
 	}
@@ -142,11 +138,7 @@
 	one := 1
 	store := shared.NewAppEngineDatastore(ctx)
 	labels := mapset.NewSetWith(extraLabel)
-<<<<<<< HEAD
-	runs, err := shared.LoadTestRuns(store, filter.Products, labels, filter.SHA, nil, nil, &one, nil)
-=======
-	runs, err := shared.LoadTestRuns(ctx, filter.Products, labels, filter.SHAs, nil, nil, &one, nil)
->>>>>>> 2bfa7f2c
+	runs, err := shared.LoadTestRuns(store, filter.Products, labels, filter.SHAs, nil, nil, &one, nil)
 	run := runs.First()
 	if err != nil {
 		return nil, err
@@ -164,11 +156,7 @@
 	one := 1
 	to := headRun.TimeStart.Add(-time.Millisecond)
 	labels := mapset.NewSetWith(headRun.Channel(), shared.MasterLabel)
-<<<<<<< HEAD
-	runs, err := shared.LoadTestRuns(store, filter.Products, labels, shared.LatestSHA, nil, &to, &one, nil)
-=======
-	runs, err := shared.LoadTestRuns(ctx, filter.Products, labels, nil, nil, &to, &one, nil)
->>>>>>> 2bfa7f2c
+	runs, err := shared.LoadTestRuns(store, filter.Products, labels, nil, nil, &to, &one, nil)
 	baseRun := runs.First()
 	if err != nil {
 		return nil, err
