// Copyright 2018 The WPT Dashboard Project. All rights reserved.
// Use of this source code is governed by a BSD-style license that can be
// found in the LICENSE file.

package checks

import (
	"fmt"
	"net/http"

	"github.com/deckarep/golang-set"

	"github.com/gorilla/mux"
	"github.com/web-platform-tests/wpt.fyi/api/checks/summaries"
	"github.com/web-platform-tests/wpt.fyi/shared"
)

// updateCheckHandler handles /api/checks/[commit] POST requests.
func updateCheckHandler(w http.ResponseWriter, r *http.Request) {
	ctx := shared.NewAppEngineContext(r)
	log := shared.GetLogger(ctx)

	vars := mux.Vars(r)
	sha := vars["commit"]
	if len(sha) != 40 {
		msg := fmt.Sprintf("Invalid commit: %s", sha)
		log.Warningf(msg)
		http.Error(w, msg, http.StatusBadRequest)
		return
	}

	if err := r.ParseForm(); err != nil {
		log.Warningf("Failed to parse form: %s", err.Error())
		http.Error(w, err.Error(), http.StatusBadRequest)
		return
	}

	filter, err := shared.ParseTestRunFilterParams(r.Form)
	if err != nil {
		log.Warningf("Failed to parse params: %s", err.Error())
		http.Error(w, err.Error(), http.StatusBadRequest)
		return
	}

	if len(filter.Products) < 1 {
		msg := "product param is missing"
		log.Warningf(msg)
		http.Error(w, msg, http.StatusBadRequest)
		return
	}
	filter.SHA = sha[:10]
	one := 1
	runs, err := shared.LoadTestRuns(ctx, filter.Products, filter.Labels, sha[:10], filter.From, filter.To, &one, nil)
	allRuns := runs.AllRuns()
	if err != nil {
		log.Errorf("Failed to load test runs: %s", err.Error())
		http.Error(w, err.Error(), http.StatusInternalServerError)
		return
	} else if len(allRuns) < 1 {
		log.Debugf("No runs found for %s @ %s", filter.Products[0].String(), sha[:7])
		http.NotFound(w, r)
		return
	} else if len(allRuns) > 1 {
		log.Errorf("Found more that one test run")
		http.Error(w, fmt.Sprintf("Expected exactly 1 run, but found %v", len(runs)), http.StatusBadRequest)
		return
	}

	// Get the most recent master run to compare.
	labels := filter.Labels
	if labels == nil {
		labels = mapset.NewSet()
	}
	labels.Add("master")
	masterRuns, err := shared.LoadTestRuns(ctx, filter.Products, labels, "", nil, nil, &one, nil)
	masterRun := masterRuns.First()
	if err != nil {
		http.Error(w, err.Error(), http.StatusInternalServerError)
		return
	} else if masterRun == nil {
		log.Debugf("No masters runs found for %s @ %s", filter.Products[0].String(), sha[:7])
		http.Error(w, "No master run found to compare differences", http.StatusNotFound)
		return
	}

	aeAPI := shared.NewAppEngineAPI(ctx)
	diffAPI := shared.NewDiffAPI(ctx)
	summaryData, err := getDiffSummary(aeAPI, diffAPI, allRuns[0], *masterRun)
	if err != nil {
		http.Error(w, err.Error(), http.StatusInternalServerError)
		return
	}
	updated, err := updateCheckRun(ctx, summaryData)
	if err != nil {
		http.Error(w, err.Error(), http.StatusInternalServerError)
	} else if updated {
		w.Write([]byte("Check(s) updated"))
	} else {
		w.Write([]byte("No check(s) updated"))
	}
}

func getDiffSummary(aeAPI shared.AppEngineAPI, diffAPI shared.DiffAPI, before, after shared.TestRun) (summaries.Summary, error) {
	diffFilter := shared.DiffFilterParam{Added: true, Changed: true, Unchanged: true}
	diff, err := diffAPI.GetRunsDiff(before, after, diffFilter, nil)
	if err != nil {
		return nil, err
	}

	product, _ := shared.ParseProductSpec(before.Product.String())
	checkState := summaries.CheckState{
		Product:    product,
		HeadSHA:    before.FullRevisionHash,
		Title:      getCheckTitle(product),
		DetailsURL: diffAPI.GetMasterDiffURL(before.FullRevisionHash, product),
		Status:     "completed",
	}

	regressed := false
	for _, d := range diff.Differences {
		if d[1] != 0 {
			regressed = true
			break
		}
	}
	neutral := "neutral"
	checkState.Conclusion = &neutral
	checksCanFailAndPass := aeAPI.IsFeatureEnabled("failChecksOnRegression")

	var summary summaries.Summary
	host := shared.NewAppEngineAPI(ctx).GetHostname()
	if !regressed {
<<<<<<< HEAD
		host := aeAPI.GetHostname()
=======
>>>>>>> 891f6407
		data := summaries.Completed{
			CheckState: checkState,
			HostName:   host,
			HostURL:    fmt.Sprintf("https://%s/", host),
			DiffURL:    diffAPI.GetMasterDiffURL(checkState.HeadSHA, checkState.Product).String(),
			SHAURL:     aeAPI.GetRunsURL(shared.TestRunFilter{SHA: checkState.HeadSHA[:10]}).String(),
		}
		if checksCanFailAndPass {
			success := "success"
			data.CheckState.Conclusion = &success
		}
		summary = data
	} else {
		data := summaries.Regressed{
			CheckState:  checkState,
			HostName:    host,
			HostURL:     fmt.Sprintf("https://%s/", host),
			DiffURL:     getMasterDiffURL(ctx, checkState.HeadSHA, checkState.Product).String(),
			Regressions: make(map[string]summaries.BeforeAndAfter),
		}
		for path, d := range diff.Differences {
			if d[1] != 0 {
				if len(data.Regressions) <= 10 {
					ba := summaries.BeforeAndAfter{}
					if b, ok := diff.BeforeSummary[path]; ok {
						ba.PassingBefore = b[0]
						ba.TotalBefore = b[1]
					}
					if a, ok := diff.AfterSummary[path]; ok {
						ba.PassingAfter = a[0]
						ba.TotalAfter = a[1]
					}
					data.Regressions[path] = ba
				} else {
					data.More++
				}
			}
		}
		if checksCanFailAndPass {
			failure := "failure"
			data.CheckState.Conclusion = &failure
		}
		summary = data
	}
	return summary, nil
}<|MERGE_RESOLUTION|>--- conflicted
+++ resolved
@@ -128,17 +128,14 @@
 	checksCanFailAndPass := aeAPI.IsFeatureEnabled("failChecksOnRegression")
 
 	var summary summaries.Summary
-	host := shared.NewAppEngineAPI(ctx).GetHostname()
+	host := aeAPI.GetHostname()
+	diffURL := diffAPI.GetMasterDiffURL(checkState.HeadSHA, checkState.Product)
 	if !regressed {
-<<<<<<< HEAD
-		host := aeAPI.GetHostname()
-=======
->>>>>>> 891f6407
 		data := summaries.Completed{
 			CheckState: checkState,
 			HostName:   host,
 			HostURL:    fmt.Sprintf("https://%s/", host),
-			DiffURL:    diffAPI.GetMasterDiffURL(checkState.HeadSHA, checkState.Product).String(),
+			DiffURL:    diffURL.String(),
 			SHAURL:     aeAPI.GetRunsURL(shared.TestRunFilter{SHA: checkState.HeadSHA[:10]}).String(),
 		}
 		if checksCanFailAndPass {
@@ -151,7 +148,7 @@
 			CheckState:  checkState,
 			HostName:    host,
 			HostURL:     fmt.Sprintf("https://%s/", host),
-			DiffURL:     getMasterDiffURL(ctx, checkState.HeadSHA, checkState.Product).String(),
+			DiffURL:     diffURL.String(),
 			Regressions: make(map[string]summaries.BeforeAndAfter),
 		}
 		for path, d := range diff.Differences {
