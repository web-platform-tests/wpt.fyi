--- conflicted
+++ resolved
@@ -117,12 +117,8 @@
 		return nil, err
 	}
 
-<<<<<<< HEAD
-	product, _ := shared.ParseProductSpec(prRun.Product.String())
+	product, _ := shared.ParseProductSpec(prRun.Product.BrowserName)
 	diffURL := diffAPI.GetDiffURL(masterRun, prRun, &diffFilter)
-=======
-	product, _ := shared.ParseProductSpec(before.Product.BrowserName)
->>>>>>> ce266dce
 	checkState := summaries.CheckState{
 		Product:    product,
 		HeadSHA:    prRun.FullRevisionHash,
