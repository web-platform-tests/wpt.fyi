--- conflicted
+++ resolved
@@ -44,11 +44,7 @@
 			return
 		}
 	} else {
-<<<<<<< HEAD
-		testRuns, err := shared.LoadTestRuns(store, products, filters.Labels, shared.LatestSHA, filters.From, filters.To, filters.MaxCount, filters.Offset)
-=======
-		testRuns, err := shared.LoadTestRuns(ctx, products, filters.Labels, nil, filters.From, filters.To, filters.MaxCount, filters.Offset)
->>>>>>> 2bfa7f2c
+		testRuns, err := shared.LoadTestRuns(store, products, filters.Labels, nil, filters.From, filters.To, filters.MaxCount, filters.Offset)
 		if err != nil {
 			http.Error(w, err.Error(), http.StatusInternalServerError)
 			return
