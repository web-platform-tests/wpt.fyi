// Copyright 2018 The WPT Dashboard Project. All rights reserved.
// Use of this source code is governed by a BSD-style license that can be
// found in the LICENSE file.

package main

import (
	"encoding/json"
	"flag"
	"fmt"
	"io/ioutil"
	"net/http"
	"runtime"
	"time"

	"github.com/web-platform-tests/wpt.fyi/api/query"
	"github.com/web-platform-tests/wpt.fyi/api/query/cache/backfill"
	"github.com/web-platform-tests/wpt.fyi/api/query/cache/poll"

	"github.com/web-platform-tests/wpt.fyi/api/query/cache/index"
	"github.com/web-platform-tests/wpt.fyi/api/query/cache/monitor"
	cq "github.com/web-platform-tests/wpt.fyi/api/query/cache/query"

	"cloud.google.com/go/compute/metadata"
	log "github.com/sirupsen/logrus"
)

var (
	port               = flag.Int("port", 8080, "Port to listen on")
	projectID          = flag.String("project_id", "", "Google Cloud Platform project ID, if different from ID detected from metadata service")
	gcpCredentialsFile = flag.String("gcp_credentials_file", "", "Path to Google Cloud Platform credentials file, if necessary")
	numShards          = flag.Int("num_shards", runtime.NumCPU(), "Number of shards for parallelizing query execution")
	monitorInterval    = flag.Duration("monitor_interval", time.Second*5, "Polling interval for memory usage monitor")
<<<<<<< HEAD
	maxHeapBytes       = flag.Uint64("max_heap_bytes", uint64(1e+11), "Soft limit on heap-allocated bytes before evicting test runs from memory")
	updateInterval     = flag.Duration("update_interval", time.Second*10, "Update interval for polling for new runs")
=======
	maxHeapBytes       = flag.Uint64("max_heap_bytes", uint64(2e+11), "Soft limit on heap-allocated bytes before evicting test runs from memory")
	updateInterval     = flag.Duration("updated_interval", time.Second*10, "Update interval for polling for new runs")
>>>>>>> feb0d851
	updateMaxRuns      = flag.Int("update_max_runs", 10, "The maximum number of latest runs to lookup in attempts to update indexes via polling")

	idx index.Index
	mon monitor.Monitor
)

func livenessCheckHandler(w http.ResponseWriter, r *http.Request) {
	w.Write([]byte("Alive"))
}

func readinessCheckHandler(w http.ResponseWriter, r *http.Request) {
	w.Write([]byte("Ready"))
}

func searchHandler(w http.ResponseWriter, r *http.Request) {
	if r.Method != "POST" {
		http.Error(w, "Invalid HTTP method", http.StatusBadRequest)
		return
	}

	data, err := ioutil.ReadAll(r.Body)
	if err != nil {
		http.Error(w, "Failed to read request body", http.StatusInternalServerError)
	}
	err = r.Body.Close()
	if err != nil {
		http.Error(w, "Failed to finish reading request body", http.StatusInternalServerError)
	}

	var rq query.RunQuery
	err = json.Unmarshal(data, &rq)
	if err != nil {
		http.Error(w, err.Error(), http.StatusBadRequest)
		return
	}

	ids := make([]index.RunID, len(rq.RunIDs))
	for i := range rq.RunIDs {
		ids[i] = index.RunID(rq.RunIDs[i])
	}
	runs, err := idx.Runs(ids)
	if err != nil {
		http.Error(w, err.Error(), http.StatusBadRequest)
		return
	}

	q := cq.PrepareUserQuery(rq.RunIDs, rq.AbstractQuery.BindToRuns(runs))

	plan, err := idx.Bind(runs, q)
	if err != nil {
		http.Error(w, err.Error(), http.StatusBadRequest)
		return
	}

	results := plan.Execute(runs)
	res, ok := results.([]query.SearchResult)
	if !ok {
		http.Error(w, "Search index returned bad results", http.StatusInternalServerError)
		return
	}

	data, err = json.Marshal(query.SearchResponse{
		Runs:    runs,
		Results: res,
	})
	if err != nil {
		http.Error(w, "Failed to marshal results to JSON", http.StatusInternalServerError)
		return
	}

	w.Write(data)
}

func init() {
	flag.Parse()
}

func main() {
	autoProjectID, err := metadata.ProjectID()
	if err != nil {
		log.Warningf("Failed to get project ID from metadata service")
	} else {
		if *projectID == "" {
			log.Infof(`Using project ID from metadata service: "%s"`, *projectID)
			*projectID = autoProjectID
		} else if *projectID != autoProjectID {
			log.Warningf(`Using project ID from flag: "%s" even though metadata service reports project ID of "%s"`, *projectID, autoProjectID)
		} else {
			log.Infof(`Using project ID: "%s"`, *projectID)
		}
	}

	log.Infof("Serving index with %d shards", *numShards)
	// TODO: Use different field configurations for index, backfiller, monitor?
	logger := log.StandardLogger()

	idx, err = index.NewShardedWPTIndex(index.HTTPReportLoader{}, *numShards)
	if err != nil {
		log.Fatalf("Failed to instantiate index: %v", err)
	}

	fetcher := backfill.NewDatastoreRunFetcher(*projectID, gcpCredentialsFile, logger)
	mon, err = backfill.FillIndex(fetcher, logger, monitor.GoRuntime{}, *monitorInterval, *maxHeapBytes, idx)
	if err != nil {
		log.Fatalf("Failed to initiate index backkfill: %v", err)
	}

	// Index, backfiller, monitor now in place. Start polling to load runs added
	// after backfilling was started.
	go poll.KeepRunsUpdated(fetcher, logger, *updateInterval, *updateMaxRuns, idx)

	http.HandleFunc("/_ah/liveness_check", livenessCheckHandler)
	http.HandleFunc("/_ah/readiness_check", readinessCheckHandler)
	http.HandleFunc("/api/search/cache", searchHandler)
	log.Infof("Listening on port %d", *port)
	log.Fatal(http.ListenAndServe(fmt.Sprintf(":%d", *port), nil))
}<|MERGE_RESOLUTION|>--- conflicted
+++ resolved
@@ -31,13 +31,8 @@
 	gcpCredentialsFile = flag.String("gcp_credentials_file", "", "Path to Google Cloud Platform credentials file, if necessary")
 	numShards          = flag.Int("num_shards", runtime.NumCPU(), "Number of shards for parallelizing query execution")
 	monitorInterval    = flag.Duration("monitor_interval", time.Second*5, "Polling interval for memory usage monitor")
-<<<<<<< HEAD
-	maxHeapBytes       = flag.Uint64("max_heap_bytes", uint64(1e+11), "Soft limit on heap-allocated bytes before evicting test runs from memory")
+	maxHeapBytes       = flag.Uint64("max_heap_bytes", uint64(2e+11), "Soft limit on heap-allocated bytes before evicting test runs from memory")
 	updateInterval     = flag.Duration("update_interval", time.Second*10, "Update interval for polling for new runs")
-=======
-	maxHeapBytes       = flag.Uint64("max_heap_bytes", uint64(2e+11), "Soft limit on heap-allocated bytes before evicting test runs from memory")
-	updateInterval     = flag.Duration("updated_interval", time.Second*10, "Update interval for polling for new runs")
->>>>>>> feb0d851
 	updateMaxRuns      = flag.Int("update_max_runs", 10, "The maximum number of latest runs to lookup in attempts to update indexes via polling")
 
 	idx index.Index
