// Copyright 2018 The WPT Dashboard Project. All rights reserved.
// Use of this source code is governed by a BSD-style license that can be
// found in the LICENSE file.

package main

import (
	"context"
	"encoding/json"
	"flag"
	"fmt"
	"io/ioutil"
	"net/http"
	"runtime"
	"time"

	"github.com/web-platform-tests/wpt.fyi/api/query"
	"github.com/web-platform-tests/wpt.fyi/api/query/cache/backfill"
	"github.com/web-platform-tests/wpt.fyi/api/query/cache/poll"
	"github.com/web-platform-tests/wpt.fyi/shared"
	"google.golang.org/api/option"

	"github.com/web-platform-tests/wpt.fyi/api/query/cache/index"
	"github.com/web-platform-tests/wpt.fyi/api/query/cache/monitor"
	cq "github.com/web-platform-tests/wpt.fyi/api/query/cache/query"

	"cloud.google.com/go/compute/metadata"
	"cloud.google.com/go/datastore"
	log "github.com/sirupsen/logrus"
)

var (
	port                   = flag.Int("port", 8080, "Port to listen on")
	projectID              = flag.String("project_id", "", "Google Cloud Platform project ID, if different from ID detected from metadata service")
	gcpCredentialsFile     = flag.String("gcp_credentials_file", "", "Path to Google Cloud Platform credentials file, if necessary")
	numShards              = flag.Int("num_shards", runtime.NumCPU(), "Number of shards for parallelizing query execution")
	monitorInterval        = flag.Duration("monitor_interval", time.Second*5, "Polling interval for memory usage monitor")
	monitorMaxIngestedRuns = flag.Uint("monitor_max_ingested_runs", uint(10), "Maximum number of runs that can be ingested before memory monitor must run")
	maxHeapBytes           = flag.Uint64("max_heap_bytes", uint64(2e+11), "Soft limit on heap-allocated bytes before evicting test runs from memory")
	evictRunsPercent       = flag.Float64("evict_runs_percent", 0.1, "Decimal percentage indicating what fraction of runs to evict when soft memory limit is reached")
	updateInterval         = flag.Duration("update_interval", time.Second*10, "Update interval for polling for new runs")
	updateMaxRuns          = flag.Int("update_max_runs", 10, "The maximum number of latest runs to lookup in attempts to update indexes via polling")
<<<<<<< HEAD
	maxRunsPerRequest      = flag.Int("max_runs_per_request", 16, "Maximum number of runs that may be queried per request")

	maxRunsPerRequestMsg string
=======
>>>>>>> 0c74ec8f

	idx index.Index
	mon monitor.Monitor
)

func livenessCheckHandler(w http.ResponseWriter, r *http.Request) {
	w.Write([]byte("Alive"))
}

func readinessCheckHandler(w http.ResponseWriter, r *http.Request) {
	w.Write([]byte("Ready"))
}

func searchHandler(w http.ResponseWriter, r *http.Request) {
	if r.Method != "POST" {
		http.Error(w, "Invalid HTTP method", http.StatusBadRequest)
		return
	}

	data, err := ioutil.ReadAll(r.Body)
	if err != nil {
		http.Error(w, "Failed to read request body", http.StatusInternalServerError)
	}
	err = r.Body.Close()
	if err != nil {
		http.Error(w, "Failed to finish reading request body", http.StatusInternalServerError)
	}

	var rq query.RunQuery
	err = json.Unmarshal(data, &rq)
	if err != nil {
		http.Error(w, err.Error(), http.StatusBadRequest)
		return
	}

	if len(rq.RunIDs) > *maxRunsPerRequest {
		http.Error(w, maxRunsPerRequestMsg, http.StatusBadRequest)
		return
	}

	ids := make([]index.RunID, len(rq.RunIDs))
	for i := range rq.RunIDs {
		ids[i] = index.RunID(rq.RunIDs[i])
	}

	// Ensure runs are loaded before executing query. This is best effort: It is
	// possible, though unlikely, that a run may exist in the cache at this point
	// and be evicted before binding the query to a query execution plan. In such
	// a case, `idx.Bind()` below will return an error.
	runs := make([]shared.TestRun, len(ids))
	for i, id := range ids {
		run, err := idx.Run(id)
		// If getting run metadata fails, attempt write-on-read for this run.
		if err != nil {
			runPtr, err := getTestRun(int64(id))
			if err != nil {
				http.Error(w, fmt.Sprintf("Unknown test run ID: %d", id), http.StatusBadRequest)
				return
			}
			err = idx.IngestRun(*runPtr)
			if err != nil {
				http.Error(w, fmt.Sprintf("Failed to load test run data for run ID %d", id), http.StatusInternalServerError)
				return
			}
			run = *runPtr
		}
		runs[i] = run
	}

	q := cq.PrepareUserQuery(rq.RunIDs, rq.AbstractQuery.BindToRuns(runs))
	plan, err := idx.Bind(runs, q)
	if err != nil {
		http.Error(w, err.Error(), http.StatusInternalServerError)
		return
	}

	results := plan.Execute(runs)
	res, ok := results.([]query.SearchResult)
	if !ok {
		http.Error(w, "Search index returned bad results", http.StatusInternalServerError)
		return
	}

	data, err = json.Marshal(query.SearchResponse{
		Runs:    runs,
		Results: res,
	})
	if err != nil {
		http.Error(w, "Failed to marshal results to JSON", http.StatusInternalServerError)
		return
	}

	w.Write(data)
}

func getTestRun(id int64) (*shared.TestRun, error) {
	ctx := context.Background()
	var client *datastore.Client
	var err error
	if gcpCredentialsFile != nil && *gcpCredentialsFile != "" {
		client, err = datastore.NewClient(ctx, *projectID, option.WithCredentialsFile(*gcpCredentialsFile))
	} else {
		client, err = datastore.NewClient(ctx, *projectID)
	}
	if err != nil {
		return nil, err
	}
	return shared.NewCloudDatastore(ctx, client).LoadTestRun(id)
}

func init() {
	flag.Parse()

	maxRunsPerRequestMsg = fmt.Sprintf("Too many runs specified; maximum is %d.", *maxRunsPerRequest)
}

func main() {
	autoProjectID, err := metadata.ProjectID()
	if err != nil {
		log.Warningf("Failed to get project ID from metadata service")
	} else {
		if *projectID == "" {
			log.Infof(`Using project ID from metadata service: "%s"`, *projectID)
			*projectID = autoProjectID
		} else if *projectID != autoProjectID {
			log.Warningf(`Using project ID from flag: "%s" even though metadata service reports project ID of "%s"`, *projectID, autoProjectID)
		} else {
			log.Infof(`Using project ID: "%s"`, *projectID)
		}
	}

	log.Infof("Serving index with %d shards", *numShards)
	// TODO: Use different field configurations for index, backfiller, monitor?
	logger := log.StandardLogger()

	idx, err = index.NewShardedWPTIndex(index.HTTPReportLoader{}, *numShards)
	if err != nil {
		log.Fatalf("Failed to instantiate index: %v", err)
	}

	fetcher := backfill.NewDatastoreRunFetcher(*projectID, gcpCredentialsFile, logger)
	mon, err = backfill.FillIndex(fetcher, logger, monitor.GoRuntime{}, *monitorInterval, *monitorMaxIngestedRuns, *maxHeapBytes, *evictRunsPercent, idx)
	if err != nil {
		log.Fatalf("Failed to initiate index backkfill: %v", err)
	}

	// Index, backfiller, monitor now in place. Start polling to load runs added
	// after backfilling was started.
	go poll.KeepRunsUpdated(fetcher, logger, *updateInterval, *updateMaxRuns, idx)

	http.HandleFunc("/_ah/liveness_check", livenessCheckHandler)
	http.HandleFunc("/_ah/readiness_check", readinessCheckHandler)
	http.HandleFunc("/api/search/cache", searchHandler)
	log.Infof("Listening on port %d", *port)
	log.Fatal(http.ListenAndServe(fmt.Sprintf(":%d", *port), nil))
}<|MERGE_RESOLUTION|>--- conflicted
+++ resolved
@@ -40,12 +40,9 @@
 	evictRunsPercent       = flag.Float64("evict_runs_percent", 0.1, "Decimal percentage indicating what fraction of runs to evict when soft memory limit is reached")
 	updateInterval         = flag.Duration("update_interval", time.Second*10, "Update interval for polling for new runs")
 	updateMaxRuns          = flag.Int("update_max_runs", 10, "The maximum number of latest runs to lookup in attempts to update indexes via polling")
-<<<<<<< HEAD
 	maxRunsPerRequest      = flag.Int("max_runs_per_request", 16, "Maximum number of runs that may be queried per request")
 
 	maxRunsPerRequestMsg string
-=======
->>>>>>> 0c74ec8f
 
 	idx index.Index
 	mon monitor.Monitor
