--- conflicted
+++ resolved
@@ -382,18 +382,12 @@
 		logrus.Fatalf("Failed to initiate index backkfill: %v", err)
 	}
 
-<<<<<<< HEAD
 	// Queue ongoing updates.
 	if t, err := queueCacheWarmingTask(context.Background()); err != nil {
 		logrus.Errorf("Failed to queue cache warming task: %s", err.Error())
 	} else {
 		logrus.Infof("Queued cache warming task: %s", t.Name)
 	}
-=======
-	// Index, backfiller, monitor now in place. Start polling to load runs added
-	// after backfilling was started.
-	go poll.KeepRunsUpdated(store, logger, *updateInterval, *updateMaxRuns, idx)
->>>>>>> 80cde166
 
 	http.HandleFunc("/_ah/liveness_check", livenessCheckHandler)
 	http.HandleFunc("/_ah/readiness_check", readinessCheckHandler)
