--- conflicted
+++ resolved
@@ -39,7 +39,6 @@
 	q query.TestNamePattern
 }
 
-<<<<<<< HEAD
 // FileContentsQuery is a query.FileContentsQuery bound to an in-memory index.
 type FileContentsQuery struct {
 	index
@@ -96,12 +95,12 @@
 		count++
 	}
 	log.Debugf("Loaded %v results", count)
-=======
+}
+
 // SubtestNamePattern is a query.SubtestNamePattern bound to an in-memory index.
 type SubtestNamePattern struct {
 	index
 	q query.SubtestNamePattern
->>>>>>> a421a6ed
 }
 
 // TestPath is a query.TestPath bound to an in-memory index.
@@ -192,7 +191,6 @@
 	return strings.Contains(name, tnp.q.Pattern)
 }
 
-<<<<<<< HEAD
 // Filter interprets a FileContentsQuery as a filter function over TestIDs.
 func (fcq *FileContentsQuery) Filter(t TestID) bool {
 	if fcq.searchResults == nil {
@@ -203,7 +201,8 @@
 		return false
 	}
 	return fcq.searchResults.Contains(name)
-=======
+}
+
 // Filter interprets a SubtestNamePattern as a filter function over TestIDs.
 func (tnp SubtestNamePattern) Filter(t TestID) bool {
 	_, subtest, err := tnp.tests.GetName(t)
@@ -214,7 +213,6 @@
 		strings.ToLower(*subtest),
 		strings.ToLower(tnp.q.Subtest),
 	)
->>>>>>> a421a6ed
 }
 
 // Filter interprets a TestPath as a filter function over TestIDs.
@@ -305,18 +303,14 @@
 	case query.False:
 		return &False{idx}, nil
 	case query.TestNamePattern:
-<<<<<<< HEAD
 		return &TestNamePattern{idx, v}, nil
 	case query.FileContentsQuery:
 		return &FileContentsQuery{
 			index: idx,
 			q:     v,
 		}, nil
-=======
-		return TestNamePattern{idx, v}, nil
 	case query.SubtestNamePattern:
-		return SubtestNamePattern{idx, v}, nil
->>>>>>> a421a6ed
+		return &SubtestNamePattern{idx, v}, nil
 	case query.TestPath:
 		return &TestPath{idx, v}, nil
 	case query.RunTestStatusEq:
@@ -328,13 +322,9 @@
 		if err != nil {
 			return nil, err
 		}
-<<<<<<< HEAD
 		return &Count{idx, v.Count, fs}, nil
-=======
-		return Count{idx, v.Count, fs}, nil
 	case query.Link:
-		return Link{idx, v.Pattern, v.Metadata}, nil
->>>>>>> a421a6ed
+		return &Link{idx, v.Pattern, v.Metadata}, nil
 	case query.And:
 		fs, err := filters(idx, v.Args)
 		if err != nil {
