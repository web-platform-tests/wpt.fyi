--- conflicted
+++ resolved
@@ -464,11 +464,62 @@
 	assert.Equal(t, expectedResult, srs[0])
 }
 
-<<<<<<< HEAD
+func TestBindExecute_LinkWithWildcards(t *testing.T) {
+	ctrl := gomock.NewController(t)
+	defer ctrl.Finish()
+	loader := NewMockReportLoader(ctrl)
+	idx, err := NewShardedWPTIndex(loader, testNumShards)
+	assert.Nil(t, err)
+
+	matchingTestName := "/a/b/c"
+	runs := mockTestRuns(loader, idx, []testRunData{
+		testRunData{
+			shared.TestRun{ID: 1},
+			&metrics.TestResultsReport{
+				Results: []*metrics.TestResults{
+					&metrics.TestResults{
+						Test:   matchingTestName,
+						Status: "PASS",
+					},
+					&metrics.TestResults{
+						Test:   "/d/e/f",
+						Status: "FAIL",
+					},
+				},
+			},
+		},
+	})
+	metadata := map[string][]string{
+		"/foo/bar/b.html": []string{"https://bug.com/item", "https://bug.com/item", "https://bug.com/item"},
+		"/a/*":            []string{"", "https://external.com/item", ""},
+	}
+
+	// Create an execute a plan for `link:external`. Inside the metadata
+	// this matches the wildcard "/a/*". When mapped to test runs, that
+	// means it should match "/a/b/c" due to wildcard expansion.
+	link := query.Link{Pattern: "external", Metadata: metadata}
+	plan, err := idx.Bind(runs, link)
+	assert.Nil(t, err)
+
+	res := plan.Execute(runs, query.AggregationOpts{})
+	srs, ok := res.([]shared.SearchResult)
+	assert.True(t, ok)
+
+	assert.Equal(t, 1, len(srs))
+	expectedResult := shared.SearchResult{
+		Test: matchingTestName,
+		LegacyStatus: []shared.LegacySearchRunResult{
+			shared.LegacySearchRunResult{
+				// Only matching test passes.
+				Passes: 1,
+				Total:  1,
+			},
+		},
+	}
+	assert.Equal(t, expectedResult, srs[0])
+}
+
 func TestBindExecute_Triaged(t *testing.T) {
-=======
-func TestBindExecute_LinkWithWildcards(t *testing.T) {
->>>>>>> 825f0dde
 	ctrl := gomock.NewController(t)
 	defer ctrl.Finish()
 	loader := NewMockReportLoader(ctrl)
@@ -493,7 +544,6 @@
 			},
 		},
 	})
-<<<<<<< HEAD
 	metadata := map[string][]string{"/foo/bar/b.html": []string{
 		""},
 		matchingTestName: []string{"https://bug.com/item"},
@@ -501,17 +551,6 @@
 	}
 
 	link := query.Or{Args: []query.ConcreteQuery{query.Triaged{Run: 1, Metadata: metadata}}}
-=======
-	metadata := map[string][]string{
-		"/foo/bar/b.html": []string{"https://bug.com/item", "https://bug.com/item", "https://bug.com/item"},
-		"/a/*": []string{"", "https://external.com/item", ""},
-	}
-
-	// Create an execute a plan for `link:external`. Inside the metadata
-	// this matches the wildcard "/a/*". When mapped to test runs, that
-	// means it should match "/a/b/c" due to wildcard expansion.
-	link := query.Link{Pattern: "external", Metadata: metadata}
->>>>>>> 825f0dde
 	plan, err := idx.Bind(runs, link)
 	assert.Nil(t, err)
 
@@ -530,12 +569,11 @@
 			},
 		},
 	}
-<<<<<<< HEAD
-
-	assert.Equal(t, expectedResult, srs[0])
-}
-
-func TestBindExecute_TriagedWilds(t *testing.T) {
+
+	assert.Equal(t, expectedResult, srs[0])
+}
+
+func TestBindExecute_TriagedWildcards(t *testing.T) {
 	ctrl := gomock.NewController(t)
 	defer ctrl.Finish()
 	loader := NewMockReportLoader(ctrl)
@@ -586,8 +624,6 @@
 		},
 	}
 
-=======
->>>>>>> 825f0dde
 	assert.Equal(t, expectedResult, srs[0])
 }
 
