// +build small

// Copyright 2018 The WPT Dashboard Project. All rights reserved.
// Use of this source code is governed by a BSD-style license that can be
// found in the LICENSE file.

package index

import (
	"errors"
	"strconv"
	"sync"
	"testing"
	"time"

	"github.com/web-platform-tests/wpt.fyi/api/query"

	"github.com/golang/mock/gomock"
	"github.com/stretchr/testify/assert"
	metrics "github.com/web-platform-tests/results-analysis/metrics"
	"github.com/web-platform-tests/wpt.fyi/shared"
)

func TestInvalidNumShards(t *testing.T) {
	ctrl := gomock.NewController(t)
	defer ctrl.Finish()
	loader := NewMockReportLoader(ctrl)
	_, err := NewShardedWPTIndex(loader, 0)
	assert.NotNil(t, err)
	_, err = NewShardedWPTIndex(loader, -1)
}

func TestEvictEmpty(t *testing.T) {
	ctrl := gomock.NewController(t)
	defer ctrl.Finish()
	loader := NewMockReportLoader(ctrl)
	i, err := NewShardedWPTIndex(loader, 1)
	assert.Nil(t, err)
	_, err = i.EvictRuns(0.0)
	assert.NotNil(t, err)
}

func TestIngestRun_zeroID(t *testing.T) {
	ctrl := gomock.NewController(t)
	defer ctrl.Finish()
	loader := NewMockReportLoader(ctrl)
	i, err := NewShardedWPTIndex(loader, 1)
	assert.Nil(t, err)
	assert.NotNil(t, i.IngestRun(shared.TestRun{ID: 0}))
}

func TestIngestRun_double(t *testing.T) {
	ctrl := gomock.NewController(t)
	defer ctrl.Finish()
	loader := NewMockReportLoader(ctrl)
	i, err := NewShardedWPTIndex(loader, 1)
	assert.Nil(t, err)
	run := shared.TestRun{
		ID:            1,
		RawResultsURL: "http://example.com/results.json",
	}
	results := &metrics.TestResultsReport{}
	loader.EXPECT().Load(run).Return(results, nil)
	assert.Nil(t, i.IngestRun(run))
	assert.NotNil(t, i.IngestRun(run))
}

func TestIngestRun_concurrent(t *testing.T) {
	ctrl := gomock.NewController(t)
	defer ctrl.Finish()
	loader := NewMockReportLoader(ctrl)
	i, err := NewShardedWPTIndex(loader, 1)
	assert.Nil(t, err)
	run := shared.TestRun{
		ID:            1,
		RawResultsURL: "http://example.com/results.json",
	}

	// Wait for 2 goroutines to finish. Gate second goroutine's IngestRun()
	// invocation with channel that receives value after first goroutine has
	// started to ingest the run.
	var wg sync.WaitGroup
	startSecondIngestRun := make(chan bool)
	wg.Add(2)
	go func() {
		defer wg.Done()
		loader.EXPECT().Load(run).DoAndReturn(func(shared.TestRun) (*metrics.TestResultsReport, error) {
			// Now that Load(run) has been invoked, i's implementation should have
			// already marked run as in-flight. Trigger second attempt to ingest run,
			// and pause a little to let it error-out.
			startSecondIngestRun <- true
			time.Sleep(time.Millisecond * 10)
			return &metrics.TestResultsReport{}, nil
		})
		i.IngestRun(run)
	}()
	go func() {
		defer wg.Done()
		<-startSecondIngestRun
		// Expect error during second concurrent attempt to ingest run.
		assert.NotNil(t, i.IngestRun(run))
	}()
	wg.Wait()
}

func TestIngestRun_loaderError(t *testing.T) {
	ctrl := gomock.NewController(t)
	defer ctrl.Finish()
	loader := NewMockReportLoader(ctrl)
	i, err := NewShardedWPTIndex(loader, 1)
	assert.Nil(t, err)
	run := shared.TestRun{
		ID:            1,
		RawResultsURL: "http://example.com/results.json",
	}
	loaderErr := errors.New("Failed to load test results")
	loader.EXPECT().Load(run).Return(nil, loaderErr)
	assert.Equal(t, loaderErr, i.IngestRun(run))
}

func TestEvictNonEmpty(t *testing.T) {
	ctrl := gomock.NewController(t)
	defer ctrl.Finish()
	loader := NewMockReportLoader(ctrl)
	i, err := NewShardedWPTIndex(loader, 1)
	assert.Nil(t, err)
	run := shared.TestRun{
		ID:            1,
		RawResultsURL: "http://example.com/results.json",
	}
	results := &metrics.TestResultsReport{
		Results: []*metrics.TestResults{
			&metrics.TestResults{
				Test:     "a",
				Status:   "PASS",
				Subtests: []metrics.SubTest{},
			},
			&metrics.TestResults{
				Test:   "b",
				Status: "OK",
				Subtests: []metrics.SubTest{
					metrics.SubTest{
						Name:   "sub",
						Status: "FAIL",
					},
				},
			},
		},
	}
	loader.EXPECT().Load(run).Return(results, nil)
	assert.Nil(t, i.IngestRun(run))
	n, err := i.EvictRuns(0.0)
	assert.Nil(t, err)
	assert.Equal(t, 1, n)
}

func TestEvictMultiple(t *testing.T) {
	ctrl := gomock.NewController(t)
	defer ctrl.Finish()
	loader := NewMockReportLoader(ctrl)
	i, err := NewShardedWPTIndex(loader, 1)
	assert.Nil(t, err)

	run1 := shared.TestRun{
		ID:            1,
		RawResultsURL: "http://example.com/results1.json",
	}
	results1 := &metrics.TestResultsReport{
		Results: []*metrics.TestResults{
			&metrics.TestResults{
				Test:     "a",
				Status:   "PASS",
				Subtests: []metrics.SubTest{},
			},
			&metrics.TestResults{
				Test:   "b",
				Status: "OK",
				Subtests: []metrics.SubTest{
					metrics.SubTest{
						Name:   "sub",
						Status: "FAIL",
					},
				},
			},
		},
	}
	run2 := shared.TestRun{
		ID:            2,
		RawResultsURL: "http://example.com/results2.json",
	}
	results2 := &metrics.TestResultsReport{
		Results: []*metrics.TestResults{
			&metrics.TestResults{
				Test:     "a",
				Status:   "FAIL",
				Subtests: []metrics.SubTest{},
			},
			&metrics.TestResults{
				Test:   "b",
				Status: "OK",
				Subtests: []metrics.SubTest{
					metrics.SubTest{
						Name:   "sub",
						Status: "TIMEOUT",
					},
				},
			},
		},
	}
	run3 := shared.TestRun{
		ID:            3,
		RawResultsURL: "http://example.com/results2.json",
	}
	results3 := &metrics.TestResultsReport{
		Results: []*metrics.TestResults{
			&metrics.TestResults{
				Test:     "a",
				Status:   "PASS",
				Subtests: []metrics.SubTest{},
			},
			&metrics.TestResults{
				Test:     "b",
				Status:   "TIMEOUT",
				Subtests: []metrics.SubTest{},
			},
		},
	}

	loader.EXPECT().Load(run1).Return(results1, nil)
	loader.EXPECT().Load(run2).Return(results2, nil)
	loader.EXPECT().Load(run3).Return(results3, nil)

	assert.Nil(t, i.IngestRun(run1))
	assert.Nil(t, i.IngestRun(run2))
	assert.Nil(t, i.IngestRun(run3))

	n, err := i.EvictRuns(0.7)
	assert.Nil(t, err)
	assert.Equal(t, 2, n)
}

func TestSync(t *testing.T) {
	ctrl := gomock.NewController(t)
	defer ctrl.Finish()
	loader := NewMockReportLoader(ctrl)
	i, err := NewShardedWPTIndex(loader, 1)
	assert.Nil(t, err)

	// Populate data with predictable set of two results for each run.
	loader.EXPECT().Load(gomock.Any()).DoAndReturn(func(run shared.TestRun) (*metrics.TestResultsReport, error) {
		strID := strconv.FormatInt(run.ID, 10)
		strStatus := shared.TestStatusStringFromValue(run.ID % 7)
		return &metrics.TestResultsReport{
			Results: []*metrics.TestResults{
				&metrics.TestResults{
					Test:   "shared",
					Status: strStatus,
				},
				&metrics.TestResults{
					Test:   "test" + strID,
					Status: "PASS",
				},
			},
		}, nil
	}).AnyTimes()

	// Baseline before running things in parallel: Index already contains 8 runs.
	i.IngestRun(makeRun(1))
	i.IngestRun(makeRun(2))
	i.IngestRun(makeRun(3))
	i.IngestRun(makeRun(4))
	i.IngestRun(makeRun(5))
	i.IngestRun(makeRun(6))
	i.IngestRun(makeRun(7))
	i.IngestRun(makeRun(8))

	// Eight times (from run IDs 9 through 16), in parallel:
	// - Evict one run,
	// - Add one run,
	// - Attempt one query (that may fail to bind if it references an already
	//   already evicted run).
	var wg sync.WaitGroup
	for j := 9; j <= 16; j++ {
		wg.Add(1)
		go func(n int) {
			defer wg.Done()
			n, err := i.EvictRuns(0.0)
			assert.Nil(t, err)
			assert.Equal(t, 1, n)
		}(j)
		wg.Add(1)
		go func(id int64) {
			defer wg.Done()
			i.IngestRun(makeRun(id))
		}(int64(j))
		wg.Add(1)
		go func(n int) {
			defer wg.Done()
			runs := []shared.TestRun{
				makeRun(int64(n - 1)),
				makeRun(int64(n - 2)),
				makeRun(int64(n - 3)),
				makeRun(int64(n - 4)),
			}
			c := shared.ParseProductSpecUnsafe("Chrome")
			plan, err := i.Bind(runs, query.TestStatusEq{
<<<<<<< HEAD
				BrowserName: "Chrome",
				Status:      shared.TestStatusPass,
			}.BindToRuns(runs...))
=======
				Product: &c,
				Status:  shared.TestStatusPass,
			}.BindToRuns(runs))
>>>>>>> efc7d89c
			if err != nil {
				return
			}

			plan.Execute(runs)
		}(j)
	}
	wg.Wait()

	// Number of runs should now be 8 + 8 - 8 = 8.
	// Shards, taken together, should contain data for two predictable run results
	// for each run still in the index. (See loader.EXPECT()...DoAndReturn(...)
	// callback above for predictable test names and values.)

	// TODO: Should Index have a Runs() getter for purposes such as this check?
	idx, ok := i.(*shardedWPTIndex)
	assert.True(t, ok)

	assert.Equal(t, 8, len(idx.runs))
	sharedTestID, err := computeTestID("shared", nil)
	assert.Nil(t, err)
	numResults := 0
	for _, s := range idx.shards {
		// TODO: Should Results have a getter for purposes such as this check?
		results, ok := s.results.(*resultsMap)
		assert.True(t, ok)
		numRuns := 0
		results.byRunTest.Range(func(key, value interface{}) bool {
			numRuns++
			return true
		})
		assert.Equal(t, 8, numRuns)

		for _, run := range idx.runs {
			value, ok := results.byRunTest.Load(RunID(run.ID))
			assert.True(t, ok)
			// TODO: Should Results have a getter for purposes such as this check?
			res, ok := value.(*runResultsMap)
			assert.True(t, ok)

			strID := strconv.FormatInt(run.ID, 10)
			expectedTestID, err := computeTestID("test"+strID, nil)
			assert.Nil(t, err)

			for testID, resultID := range res.byTest {
				// Either test is the "shared test" with varied result values across
				// runs or it is the "test-specific test" with name `test<test ID>` and
				// result value of "PASS".
				assert.True(t, sharedTestID == testID || (expectedTestID == testID && resultID == ResultID(shared.TestStatusPass)))
				numResults++
			}
		}
	}

	// Total number of results is 8 runs * 2 results per run = 16.
	assert.Equal(t, 16, numResults)
}

var browsers = []string{
	"Chrome",
	"Edge",
	"Firefox",
	"Safari",
}

func makeRun(id int64) shared.TestRun {
	browserName := browsers[id%int64(len(browsers))]
	return shared.TestRun{
		ID: id,
		ProductAtRevision: shared.ProductAtRevision{
			Product: shared.Product{
				BrowserName: browserName,
			},
		},
	}
}

// TODO: Add synchronization test to check for race conditions once Bind+Execute
// are fully implemented over indexes and filters.<|MERGE_RESOLUTION|>--- conflicted
+++ resolved
@@ -304,15 +304,9 @@
 			}
 			c := shared.ParseProductSpecUnsafe("Chrome")
 			plan, err := i.Bind(runs, query.TestStatusEq{
-<<<<<<< HEAD
-				BrowserName: "Chrome",
-				Status:      shared.TestStatusPass,
-			}.BindToRuns(runs...))
-=======
 				Product: &c,
 				Status:  shared.TestStatusPass,
-			}.BindToRuns(runs))
->>>>>>> efc7d89c
+			}.BindToRuns(runs...))
 			if err != nil {
 				return
 			}
