--- conflicted
+++ resolved
@@ -36,14 +36,8 @@
 	return nil
 }
 
-<<<<<<< HEAD
+// NewMockWriteCloser constructs a MockWriteCloser for a given test.
 func NewMockWriteCloser(t *testing.T) *MockWriteCloser {
-=======
-// NewMockWriteCloser constructs a MockWriteCloser for a given test and optional
-// on-close synchronization channel. MockWriteCloser will send true to the
-// channel on Close().
-func NewMockWriteCloser(t *testing.T, c chan bool) *MockWriteCloser {
->>>>>>> 89dd5057
 	return &MockWriteCloser{
 		b:      bytes.Buffer{},
 		closed: false,
