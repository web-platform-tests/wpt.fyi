// Copyright 2018 The WPT Dashboard Project. All rights reserved.
// Use of this source code is governed by a BSD-style license that can be
// found in the LICENSE file.

package query

import (
	"encoding/json"
	"errors"
	"fmt"
	"net/http"
	"strings"
	"time"

	log "github.com/Hexcles/logrus"
	"github.com/web-platform-tests/wpt.fyi/shared"
)

var browsers = shared.GetDefaultBrowserNames()

// AbstractQuery is an intermetidate representation of a test results query that
//  has not been bound to specific shared.TestRun specs for processing.
type AbstractQuery interface {
	BindToRuns(runs ...shared.TestRun) ConcreteQuery
}

// RunQuery is the internal representation of a query recieved from an HTTP
// client, including the IDs of the test runs to query, and the structured query
// to run.
type RunQuery struct {
	RunIDs []int64
	AbstractQuery
}

// True is a true-valued ConcreteQuery.
type True struct{}

// BindToRuns for True is a no-op; it is independent of test runs.
func (t True) BindToRuns(runs ...shared.TestRun) ConcreteQuery {
	return t
}

// False is a false-valued ConcreteQuery.
type False struct{}

// BindToRuns for False is a no-op; it is independent of test runs.
func (f False) BindToRuns(runs ...shared.TestRun) ConcreteQuery {
	return f
}

// TestNamePattern is a query atom that matches test names to a pattern string.
type TestNamePattern struct {
	Pattern string
}

// BindToRuns for TestNamePattern is a no-op; it is independent of test runs.
func (tnp TestNamePattern) BindToRuns(runs ...shared.TestRun) ConcreteQuery {
	return tnp
}

<<<<<<< HEAD
// FileContentsQuery is a query atom that matches test contents to a query string.
type FileContentsQuery struct {
	Query string
}

// BindToRuns for FileContentsQuery is a no-op; it is independent of test runs.
func (fcq FileContentsQuery) BindToRuns(runs ...shared.TestRun) ConcreteQuery {
	return fcq
=======
// SubtestNamePattern is a query atom that matches subtest names to a pattern string.
type SubtestNamePattern struct {
	Subtest string
}

// BindToRuns for SubtestNamePattern is a no-op; it is independent of test runs.
func (tnp SubtestNamePattern) BindToRuns(runs ...shared.TestRun) ConcreteQuery {
	return tnp
>>>>>>> a421a6ed
}

// TestPath is a query atom that matches exact test path prefixes.
// It is an inflexible equivalent of TestNamePattern.
type TestPath struct {
	Path string
}

// BindToRuns for TestNamePattern is a no-op; it is independent of test runs.
func (tp TestPath) BindToRuns(runs ...shared.TestRun) ConcreteQuery {
	return tp
}

// AbstractExists represents an array of abstract queries, each of which must be
// satifisfied by some run. It represents the root of a structured query.
type AbstractExists struct {
	Args []AbstractQuery
}

// BindToRuns binds each abstract query to an or-combo of that query against
// each specific/individual run.
func (e AbstractExists) BindToRuns(runs ...shared.TestRun) ConcreteQuery {
	queries := make([]ConcreteQuery, len(e.Args))
	for i, arg := range e.Args {
		var query ConcreteQuery
		// For sequential + count, we pass all runs.
		if _, isSeq := arg.(AbstractSequential); isSeq {
			query = arg.BindToRuns(runs...)
		} else if _, isCount := arg.(AbstractCount); isCount {
			query = arg.BindToRuns(runs...)
		} else {
			// Everything else is split, one run must satisfy the whole tree.
			byRun := make([]ConcreteQuery, 0, len(runs))
			for _, run := range runs {
				bound := arg.BindToRuns(run)
				if _, ok := bound.(False); !ok {
					byRun = append(byRun, bound)
				}
			}
			query = Or{Args: byRun}
		}
		queries[i] = query
	}
	// And the overall node is true if all its exists queries are true.
	return And{
		Args: queries,
	}
}

// AbstractSequential represents the root of a sequential queries, where the first
// query must be satisfied by some run such that the next run, sequentially, also
// satisfies the next query, and so on.
type AbstractSequential struct {
	Args []AbstractQuery
}

// BindToRuns binds each sequential query to an and-combo of those queries against
// specific sequential runs, for each combination of sequential runs.
func (e AbstractSequential) BindToRuns(runs ...shared.TestRun) ConcreteQuery {
	numSeqQueries := len(e.Args)
	byRuns := []ConcreteQuery{}
	for i := 0; i+numSeqQueries-1 < len(runs); i++ {
		all := And{}
		for j, arg := range e.Args {
			all.Args = append(all.Args, arg.BindToRuns(runs[i+j]))
		}
		byRuns = append(byRuns, all)
	}
	return Or{
		Args: byRuns,
	}
}

// AbstractCount represents the root of a count query, where the exact number of
// runs that satisfy the query must match the expected count.
type AbstractCount struct {
	Count int
	Where AbstractQuery
}

// BindToRuns binds each count query to all of the runs, so that it can count the
// number of runs that match the criteria.
func (c AbstractCount) BindToRuns(runs ...shared.TestRun) ConcreteQuery {
	byRun := []ConcreteQuery{}
	for _, run := range runs {
		byRun = append(byRun, c.Where.BindToRuns(run))
	}
	return Count{
		Count: c.Count,
		Args:  byRun,
	}
}

// AbstractLink is represents the root of a link query, whic matches Metadata URLs
// to a pattern string; it is independent of test runs.
type AbstractLink struct {
	Pattern string
}

// BindToRuns for AbstractLink is a no-op; it is independent of test runs
func (l AbstractLink) BindToRuns(runs ...shared.TestRun) ConcreteQuery {
	var netClient = &http.Client{
		Timeout: time.Second * 5,
	}

	metadata, _ := shared.GetMetadataResponse(runs, netClient, log.StandardLogger(), shared.MetadataArchiveURL)
	metadataMap := shared.PrepareLinkFilter(metadata)

	return Link{
		Pattern:  l.Pattern,
		Metadata: metadataMap,
	}
}

// TestStatusEq is a query atom that matches tests where the test status/result
// from at least one test run matches the given status value, optionally filtered
// to a specific browser name.
type TestStatusEq struct {
	Product *shared.ProductSpec
	Status  shared.TestStatus
}

// TestStatusNeq is a query atom that matches tests where the test status/result
// from at least one test run does not match the given status value, optionally
// filtered to a specific browser name.
type TestStatusNeq struct {
	Product *shared.ProductSpec
	Status  shared.TestStatus
}

// BindToRuns for TestStatusEq expands to a disjunction of RunTestStatusEq
// values.
func (tse TestStatusEq) BindToRuns(runs ...shared.TestRun) ConcreteQuery {
	ids := make([]int64, 0, len(runs))
	for _, run := range runs {
		if tse.Product == nil || tse.Product.Matches(run) {
			ids = append(ids, run.ID)
		}
	}
	if len(ids) == 0 {
		return False{}
	}
	if len(ids) == 1 {
		return RunTestStatusEq{ids[0], tse.Status}
	}

	q := Or{make([]ConcreteQuery, len(ids))}
	for i := range ids {
		q.Args[i] = RunTestStatusEq{ids[i], tse.Status}
	}
	return q
}

// BindToRuns for TestStatusNeq expands to a disjunction of RunTestStatusNeq
// values.
func (tsn TestStatusNeq) BindToRuns(runs ...shared.TestRun) ConcreteQuery {
	ids := make([]int64, 0, len(runs))
	for _, run := range runs {
		if tsn.Product == nil || tsn.Product.Matches(run) {
			ids = append(ids, run.ID)
		}
	}
	if len(ids) == 0 {
		return False{}
	}
	if len(ids) == 1 {
		return RunTestStatusNeq{ids[0], tsn.Status}
	}

	q := Or{make([]ConcreteQuery, len(ids))}
	for i := range ids {
		q.Args[i] = RunTestStatusNeq{ids[i], tsn.Status}
	}
	return q
}

// AbstractNot is the AbstractQuery for negation.
type AbstractNot struct {
	Arg AbstractQuery
}

// BindToRuns for AbstractNot produces a Not with a bound argument.
func (n AbstractNot) BindToRuns(runs ...shared.TestRun) ConcreteQuery {
	return Not{n.Arg.BindToRuns(runs...)}
}

// AbstractOr is the AbstractQuery for disjunction.
type AbstractOr struct {
	Args []AbstractQuery
}

// BindToRuns for AbstractOr produces an Or with bound arguments.
func (o AbstractOr) BindToRuns(runs ...shared.TestRun) ConcreteQuery {
	args := make([]ConcreteQuery, 0, len(o.Args))
	for i := range o.Args {
		sub := o.Args[i].BindToRuns(runs...)
		if t, ok := sub.(True); ok {
			return t
		}
		if _, ok := sub.(False); ok {
			continue
		}
		args = append(args, sub)
	}
	if len(args) == 0 {
		return False{}
	}
	if len(args) == 1 {
		return args[0]
	}
	return Or{
		Args: args,
	}
}

// AbstractAnd is the AbstractQuery for conjunction.
type AbstractAnd struct {
	Args []AbstractQuery
}

// BindToRuns for AbstractAnd produces an And with bound arguments.
func (a AbstractAnd) BindToRuns(runs ...shared.TestRun) ConcreteQuery {
	args := make([]ConcreteQuery, 0, len(a.Args))
	for i := range a.Args {
		sub := a.Args[i].BindToRuns(runs...)
		if _, ok := sub.(False); ok {
			return False{}
		}
		if _, ok := sub.(True); ok {
			continue
		}
		args = append(args, sub)
	}
	if len(args) == 0 {
		return False{}
	}
	if len(args) == 1 {
		return args[0]
	}
	return And{
		Args: args,
	}
}

// UnmarshalJSON interprets the JSON representation of a RunQuery, instantiating
// (an) appropriate Query implementation(s) according to the JSON structure.
func (rq *RunQuery) UnmarshalJSON(b []byte) error {
	var data struct {
		RunIDs []int64         `json:"run_ids"`
		Query  json.RawMessage `json:"query"`
	}
	err := json.Unmarshal(b, &data)
	if err != nil {
		return err
	}
	if len(data.RunIDs) == 0 {
		return errors.New(`Missing run query property: "run_ids"`)
	}
	rq.RunIDs = data.RunIDs

	if len(data.Query) > 0 {
		q, err := unmarshalQ(data.Query)
		if err != nil {
			return err
		}
		rq.AbstractQuery = q
	} else {
		rq.AbstractQuery = True{}
	}
	return nil
}

// UnmarshalJSON for TestNamePattern attempts to interpret a query atom as
// {"pattern":<test name pattern string>}.
func (tnp *TestNamePattern) UnmarshalJSON(b []byte) error {
	var data map[string]*json.RawMessage
	err := json.Unmarshal(b, &data)
	if err != nil {
		return err
	}
	patternMsg, ok := data["pattern"]
	if !ok {
		return errors.New(`Missing test name pattern property: "pattern"`)
	}
	var pattern string
	if err := json.Unmarshal(*patternMsg, &pattern); err != nil {
		return errors.New(`test name pattern property "pattern" is not a string`)
	}

	tnp.Pattern = pattern
	return nil
}

<<<<<<< HEAD
// UnmarshalJSON for FileContentsQuery attempts to interpret a query atom as
// {"contains":<test contents contains string>}.
func (fcq *FileContentsQuery) UnmarshalJSON(b []byte) error {
=======
// UnmarshalJSON for SubtestNamePattern attempts to interpret a query atom as
// {"subtest":<subtest name pattern string>}.
func (tnp *SubtestNamePattern) UnmarshalJSON(b []byte) error {
>>>>>>> a421a6ed
	var data map[string]*json.RawMessage
	err := json.Unmarshal(b, &data)
	if err != nil {
		return err
	}
<<<<<<< HEAD
	containsData, ok := data["contains"]
	if !ok {
		return errors.New(`Missing test contents property: "contains"`)
	}
	var contains string
	if err := json.Unmarshal(*containsData, &contains); err != nil {
		return errors.New(`Test contents property "contains" is not a string`)
	}

	fcq.Query = contains
=======
	subtestMsg, ok := data["subtest"]
	if !ok {
		return errors.New(`Missing subtest name pattern property: "subtest"`)
	}
	var subtest string
	if err := json.Unmarshal(*subtestMsg, &subtest); err != nil {
		return errors.New(`Subtest name property "subtest" is not a string`)
	}

	tnp.Subtest = subtest
>>>>>>> a421a6ed
	return nil
}

// UnmarshalJSON for TestPath attempts to interpret a query atom as
// {"path":<test name pattern string>}.
func (tp *TestPath) UnmarshalJSON(b []byte) error {
	var data map[string]*json.RawMessage
	err := json.Unmarshal(b, &data)
	if err != nil {
		return err
	}
	pathMsg, ok := data["path"]
	if !ok {
		return errors.New(`Missing test name path property: "path"`)
	}
	var path string
	if err := json.Unmarshal(*pathMsg, &path); err != nil {
		return errors.New(`Missing test name path property "path" is not a string`)
	}

	tp.Path = path
	return nil
}

// UnmarshalJSON for TestStatusEq attempts to interpret a query atom as
// {"product": <browser name>, "status": <status string>}.
func (tse *TestStatusEq) UnmarshalJSON(b []byte) error {
	var data struct {
		BrowserName string `json:"browser_name"` // Legacy
		Product     string `json:"product"`
		Status      string `json:"status"`
	}
	err := json.Unmarshal(b, &data)
	if err != nil {
		return err
	}
	if data.Product == "" && data.BrowserName != "" {
		data.Product = data.BrowserName
	}
	if len(data.Status) == 0 {
		return errors.New(`Missing test status constraint property: "status"`)
	}

	var product *shared.ProductSpec
	if data.Product != "" {
		p, err := shared.ParseProductSpec(data.Product)
		if err != nil {
			return err
		}
		product = &p
	}

	statusStr := strings.ToUpper(data.Status)
	status := shared.TestStatusValueFromString(statusStr)
	statusStr2 := status.String()
	if statusStr != statusStr2 {
		return fmt.Errorf(`Invalid test status: "%s"`, data.Status)
	}

	tse.Product = product
	tse.Status = status
	return nil
}

// UnmarshalJSON for TestStatusNeq attempts to interpret a query atom as
// {"product": <browser name>, "status": {"not": <status string>}}.
func (tsn *TestStatusNeq) UnmarshalJSON(b []byte) error {
	var data struct {
		BrowserName string `json:"browser_name"` // Legacy
		Product     string `json:"product"`
		Status      struct {
			Not string `json:"not"`
		} `json:"status"`
	}
	err := json.Unmarshal(b, &data)
	if err != nil {
		return err
	}
	if data.Product == "" && data.BrowserName != "" {
		data.Product = data.BrowserName
	}
	if len(data.Status.Not) == 0 {
		return errors.New(`Missing test status constraint property: "status.not"`)
	}

	var product *shared.ProductSpec
	if data.Product != "" {
		p, err := shared.ParseProductSpec(data.Product)
		if err != nil {
			return err
		}
		product = &p
	}

	statusStr := strings.ToUpper(data.Status.Not)
	status := shared.TestStatusValueFromString(statusStr)
	statusStr2 := status.String()
	if statusStr != statusStr2 {
		return fmt.Errorf(`Invalid test status: "%s"`, data.Status)
	}

	tsn.Product = product
	tsn.Status = status
	return nil
}

// UnmarshalJSON for AbstractNot attempts to interpret a query atom as
// {"not": <abstract query>}.
func (n *AbstractNot) UnmarshalJSON(b []byte) error {
	var data struct {
		Not json.RawMessage `json:"not"`
	}
	err := json.Unmarshal(b, &data)
	if err != nil {
		return err
	}
	if len(data.Not) == 0 {
		return errors.New(`Missing negation property: "not"`)
	}

	q, err := unmarshalQ(data.Not)
	n.Arg = q
	return err
}

// UnmarshalJSON for AbstractOr attempts to interpret a query atom as
// {"or": [<abstract queries>]}.
func (o *AbstractOr) UnmarshalJSON(b []byte) error {
	var data struct {
		Or []json.RawMessage `json:"or"`
	}
	err := json.Unmarshal(b, &data)
	if err != nil {
		return err
	}
	if len(data.Or) == 0 {
		return errors.New(`Missing disjunction property: "or"`)
	}

	qs := make([]AbstractQuery, 0, len(data.Or))
	for _, msg := range data.Or {
		q, err := unmarshalQ(msg)
		if err != nil {
			return err
		}
		qs = append(qs, q)
	}
	o.Args = qs
	return nil
}

// UnmarshalJSON for AbstractAnd attempts to interpret a query atom as
// {"and": [<abstract queries>]}.
func (a *AbstractAnd) UnmarshalJSON(b []byte) error {
	var data struct {
		And []json.RawMessage `json:"and"`
	}
	err := json.Unmarshal(b, &data)
	if err != nil {
		return err
	}
	if len(data.And) == 0 {
		return errors.New(`Missing conjunction property: "and"`)
	}

	qs := make([]AbstractQuery, 0, len(data.And))
	for _, msg := range data.And {
		q, err := unmarshalQ(msg)
		if err != nil {
			return err
		}
		qs = append(qs, q)
	}
	a.Args = qs
	return nil
}

// UnmarshalJSON for AbstractExists attempts to interpret a query atom as
// {"exists": [<abstract queries>]}.
func (e *AbstractExists) UnmarshalJSON(b []byte) error {
	var data struct {
		Exists []json.RawMessage `json:"exists"`
	}
	err := json.Unmarshal(b, &data)
	if err != nil {
		return err
	}
	if len(data.Exists) == 0 {
		return errors.New(`Missing conjunction property: "exists"`)
	}

	qs := make([]AbstractQuery, 0, len(data.Exists))
	for _, msg := range data.Exists {
		q, err := unmarshalQ(msg)
		if err != nil {
			return err
		}
		qs = append(qs, q)
	}
	e.Args = qs
	return nil
}

// UnmarshalJSON for AbstractSequential attempts to interpret a query atom as
// {"exists": [<abstract queries>]}.
func (e *AbstractSequential) UnmarshalJSON(b []byte) error {
	var data struct {
		Sequential []json.RawMessage `json:"sequential"`
	}
	err := json.Unmarshal(b, &data)
	if err != nil {
		return err
	}
	if len(data.Sequential) == 0 {
		return errors.New(`Missing conjunction property: "sequential"`)
	}

	qs := make([]AbstractQuery, 0, len(data.Sequential))
	for _, msg := range data.Sequential {
		q, err := unmarshalQ(msg)
		if err != nil {
			return err
		}
		qs = append(qs, q)
	}
	e.Args = qs
	return nil
}

// UnmarshalJSON for AbstractCount attempts to interpret a query atom as
// {"count": int, "where": query}.
func (c *AbstractCount) UnmarshalJSON(b []byte) error {
	var data struct {
		Count json.RawMessage `json:"count"`
		Where json.RawMessage `json:"where"`
	}
	err := json.Unmarshal(b, &data)
	if err != nil {
		return err
	}
	if len(data.Count) == 0 {
		return errors.New(`Missing count property: "count"`)
	}
	if len(data.Where) == 0 {
		return errors.New(`Missing count property: "where"`)
	}

	err = json.Unmarshal(data.Count, &c.Count)
	if err != nil {
		return err
	}
	c.Where, err = unmarshalQ(data.Where)
	if err != nil {
		return err
	}
	return nil
}

// UnmarshalJSON for AbstractLink attempts to interpret a query atom as
// {"link":<metadata url pattern string>}.
func (l *AbstractLink) UnmarshalJSON(b []byte) error {
	var data map[string]*json.RawMessage
	err := json.Unmarshal(b, &data)
	if err != nil {
		return err
	}
	patternMsg, ok := data["link"]
	if !ok {
		return errors.New(`Missing Link pattern property: "link"`)
	}
	var pattern string
	if err := json.Unmarshal(*patternMsg, &pattern); err != nil {
		return errors.New(`Missing link pattern property "pattern" is not a string`)
	}

	l.Pattern = pattern
	return nil
}

func unmarshalQ(b []byte) (AbstractQuery, error) {
	var tnp TestNamePattern
	err := json.Unmarshal(b, &tnp)
	if err == nil {
		return tnp, nil
	}
<<<<<<< HEAD
	var fcq FileContentsQuery
	err = json.Unmarshal(b, &fcq)
	if err == nil {
		return fcq, nil
=======
	var stnp SubtestNamePattern
	err = json.Unmarshal(b, &stnp)
	if err == nil {
		return stnp, nil
>>>>>>> a421a6ed
	}
	var tp TestPath
	err = json.Unmarshal(b, &tp)
	if err == nil {
		return tp, nil
	}
	var tse TestStatusEq
	err = json.Unmarshal(b, &tse)
	if err == nil {
		return tse, nil
	}
	var tsn TestStatusNeq
	err = json.Unmarshal(b, &tsn)
	if err == nil {
		return tsn, nil
	}
	var n AbstractNot
	err = json.Unmarshal(b, &n)
	if err == nil {
		return n, nil
	}
	var o AbstractOr
	err = json.Unmarshal(b, &o)
	if err == nil {
		return o, nil
	}
	var a AbstractAnd
	err = json.Unmarshal(b, &a)
	if err == nil {
		return a, nil
	}
	var e AbstractExists
	err = json.Unmarshal(b, &e)
	if err == nil {
		return e, nil
	}
	var s AbstractSequential
	err = json.Unmarshal(b, &s)
	if err == nil {
		return s, nil
	}
	var c AbstractCount
	err = json.Unmarshal(b, &c)
	if err == nil {
		return c, nil
	}
	var l AbstractLink
	err = json.Unmarshal(b, &l)
	if err == nil {
		return l, nil
	}
	return nil, errors.New(`Failed to parse query fragment as test name pattern, test status constraint, negation, disjunction, conjunction, sequential or count`)
}<|MERGE_RESOLUTION|>--- conflicted
+++ resolved
@@ -58,7 +58,6 @@
 	return tnp
 }
 
-<<<<<<< HEAD
 // FileContentsQuery is a query atom that matches test contents to a query string.
 type FileContentsQuery struct {
 	Query string
@@ -67,7 +66,8 @@
 // BindToRuns for FileContentsQuery is a no-op; it is independent of test runs.
 func (fcq FileContentsQuery) BindToRuns(runs ...shared.TestRun) ConcreteQuery {
 	return fcq
-=======
+}
+
 // SubtestNamePattern is a query atom that matches subtest names to a pattern string.
 type SubtestNamePattern struct {
 	Subtest string
@@ -76,7 +76,6 @@
 // BindToRuns for SubtestNamePattern is a no-op; it is independent of test runs.
 func (tnp SubtestNamePattern) BindToRuns(runs ...shared.TestRun) ConcreteQuery {
 	return tnp
->>>>>>> a421a6ed
 }
 
 // TestPath is a query atom that matches exact test path prefixes.
@@ -370,32 +369,35 @@
 	return nil
 }
 
-<<<<<<< HEAD
 // UnmarshalJSON for FileContentsQuery attempts to interpret a query atom as
 // {"contains":<test contents contains string>}.
 func (fcq *FileContentsQuery) UnmarshalJSON(b []byte) error {
-=======
+	var data map[string]*json.RawMessage
+	err := json.Unmarshal(b, &data)
+	if err != nil {
+		return err
+	}
+	containsData, ok := data["contains"]
+	if !ok {
+		return errors.New(`Missing test contents property: "contains"`)
+	}
+	var contains string
+	if err := json.Unmarshal(*containsData, &contains); err != nil {
+		return errors.New(`Test contents property "contains" is not a string`)
+	}
+
+	fcq.Query = contains
+	return nil
+}
+
 // UnmarshalJSON for SubtestNamePattern attempts to interpret a query atom as
 // {"subtest":<subtest name pattern string>}.
 func (tnp *SubtestNamePattern) UnmarshalJSON(b []byte) error {
->>>>>>> a421a6ed
 	var data map[string]*json.RawMessage
 	err := json.Unmarshal(b, &data)
 	if err != nil {
 		return err
 	}
-<<<<<<< HEAD
-	containsData, ok := data["contains"]
-	if !ok {
-		return errors.New(`Missing test contents property: "contains"`)
-	}
-	var contains string
-	if err := json.Unmarshal(*containsData, &contains); err != nil {
-		return errors.New(`Test contents property "contains" is not a string`)
-	}
-
-	fcq.Query = contains
-=======
 	subtestMsg, ok := data["subtest"]
 	if !ok {
 		return errors.New(`Missing subtest name pattern property: "subtest"`)
@@ -406,7 +408,6 @@
 	}
 
 	tnp.Subtest = subtest
->>>>>>> a421a6ed
 	return nil
 }
 
@@ -692,17 +693,15 @@
 	if err == nil {
 		return tnp, nil
 	}
-<<<<<<< HEAD
 	var fcq FileContentsQuery
 	err = json.Unmarshal(b, &fcq)
 	if err == nil {
 		return fcq, nil
-=======
+	}
 	var stnp SubtestNamePattern
 	err = json.Unmarshal(b, &stnp)
 	if err == nil {
 		return stnp, nil
->>>>>>> a421a6ed
 	}
 	var tp TestPath
 	err = json.Unmarshal(b, &tp)
