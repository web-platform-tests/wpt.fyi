--- conflicted
+++ resolved
@@ -91,32 +91,12 @@
 	queries := make([]ConcreteQuery, len(e.Args))
 	for i, arg := range e.Args {
 		var query ConcreteQuery
-<<<<<<< HEAD
 		// Exists queries are split; one run must satisfy the whole tree.
 		byRun := make([]ConcreteQuery, 0, len(runs))
 		for _, run := range runs {
 			bound := arg.BindToRuns(run)
 			if _, ok := bound.(False); !ok {
 				byRun = append(byRun, bound)
-=======
-		// For seq/count/lessThan/moreThan we pass all runs.
-		if _, isSeq := arg.(AbstractSequential); isSeq {
-			query = arg.BindToRuns(runs...)
-		} else if _, isMoreThan := arg.(AbstractMoreThan); isMoreThan {
-			query = arg.BindToRuns(runs...)
-		} else if _, isLessThan := arg.(AbstractLessThan); isLessThan {
-			query = arg.BindToRuns(runs...)
-		} else if _, isCount := arg.(AbstractCount); isCount {
-			query = arg.BindToRuns(runs...)
-		} else {
-			// Everything else is split, one run must satisfy the whole tree.
-			byRun := make([]ConcreteQuery, 0, len(runs))
-			for _, run := range runs {
-				bound := arg.BindToRuns(run)
-				if _, ok := bound.(False); !ok {
-					byRun = append(byRun, bound)
-				}
->>>>>>> 94a0f854
 			}
 		}
 		query = Or{Args: byRun}
