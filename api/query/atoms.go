--- conflicted
+++ resolved
@@ -44,7 +44,7 @@
 // from at least one test run matches the given status value, optionally filtered
 // to a specific browser name.
 type TestStatusEq struct {
-	Product shared.ProductSpec
+	Product *shared.ProductSpec
 	Status  int64
 }
 
@@ -52,7 +52,7 @@
 // from at least one test run does not match the given status value, optionally
 // filtered to a specific browser name.
 type TestStatusNeq struct {
-	Product shared.ProductSpec
+	Product *shared.ProductSpec
 	Status  int64
 }
 
@@ -61,11 +61,7 @@
 func (tse TestStatusEq) BindToRuns(runs []shared.TestRun) ConcreteQuery {
 	ids := make([]int64, 0, len(runs))
 	for _, run := range runs {
-<<<<<<< HEAD
-		if tse.Product.Matches(run) {
-=======
-		if tse.BrowserName == "" || run.BrowserName == tse.BrowserName {
->>>>>>> 3ce4fa06
+		if tse.Product == nil || tse.Product.Matches(run) {
 			ids = append(ids, run.ID)
 		}
 	}
@@ -88,11 +84,7 @@
 func (tsn TestStatusNeq) BindToRuns(runs []shared.TestRun) ConcreteQuery {
 	ids := make([]int64, 0, len(runs))
 	for _, run := range runs {
-<<<<<<< HEAD
-		if tsn.Product.Matches(run) {
-=======
-		if tsn.BrowserName == "" || run.BrowserName == tsn.BrowserName {
->>>>>>> 3ce4fa06
+		if tsn.Product == nil || tsn.Product.Matches(run) {
 			ids = append(ids, run.ID)
 		}
 	}
@@ -239,28 +231,20 @@
 	if err != nil {
 		return err
 	}
-<<<<<<< HEAD
 	if data.Product == "" && data.BrowserName != "" {
 		data.Product = data.BrowserName
 	}
-	if len(data.Product) == 0 {
-		return errors.New(`Missing test status constraint property: "product"`)
-	}
-=======
->>>>>>> 3ce4fa06
 	if len(data.Status) == 0 {
 		return errors.New(`Missing test status constraint property: "status"`)
 	}
 
-<<<<<<< HEAD
-	product, err := shared.ParseProductSpec(data.Product)
-	if err != nil {
-		return err
-=======
-	browserName := strings.ToLower(data.BrowserName)
-	if browserName != "" && !shared.StringSliceContains(browsers, browserName) {
-		return fmt.Errorf(`Invalid browser name: "%s"`, data.BrowserName)
->>>>>>> 3ce4fa06
+	var product *shared.ProductSpec
+	if data.Product != "" {
+		p, err := shared.ParseProductSpec(data.Product)
+		if err != nil {
+			return err
+		}
+		product = &p
 	}
 
 	statusStr := strings.ToUpper(data.Status)
@@ -289,28 +273,20 @@
 	if err != nil {
 		return err
 	}
-<<<<<<< HEAD
 	if data.Product == "" && data.BrowserName != "" {
 		data.Product = data.BrowserName
 	}
-	if len(data.Product) == 0 {
-		return errors.New(`Missing test status constraint property: "product"`)
-	}
-=======
->>>>>>> 3ce4fa06
 	if len(data.Status.Not) == 0 {
 		return errors.New(`Missing test status constraint property: "status.not"`)
 	}
 
-<<<<<<< HEAD
-	product, err := shared.ParseProductSpec(data.Product)
-	if err != nil {
-		return err
-=======
-	browserName := strings.ToLower(data.BrowserName)
-	if browserName != "" && !shared.StringSliceContains(browsers, browserName) {
-		return fmt.Errorf(`Invalid browser name: "%s"`, data.BrowserName)
->>>>>>> 3ce4fa06
+	var product *shared.ProductSpec
+	if data.Product != "" {
+		p, err := shared.ParseProductSpec(data.Product)
+		if err != nil {
+			return err
+		}
+		product = &p
 	}
 
 	statusStr := strings.ToUpper(data.Status.Not)
