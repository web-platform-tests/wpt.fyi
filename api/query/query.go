// Copyright 2018 The WPT Dashboard Project. All rights reserved.
// Use of this source code is governed by a BSD-style license that can be
// found in the LICENSE file.

package query

import (
	"context"
	"encoding/json"
	"fmt"
	"net/http"
	"strconv"
	"sync"
	"time"

	mapset "github.com/deckarep/golang-set"
	"github.com/web-platform-tests/wpt.fyi/shared"
)

// summary is the golang type for the JSON format in pass/total summary files.
type summary map[string][]int

type sharedInterface interface {
	ParseQueryParamInt(r *http.Request, key string) (*int, error)
	ParseQueryFilterParams(*http.Request) (shared.QueryFilter, error)
	LoadTestRuns(shared.ProductSpecs, mapset.Set, shared.SHAs, *time.Time, *time.Time, *int, *int) (shared.TestRunsByProduct, error)
	LoadTestRunsByIDs(ids shared.TestRunIDs) (result shared.TestRuns, err error)
	LoadTestRun(int64) (*shared.TestRun, error)
}

type defaultShared struct {
	ctx context.Context
}

func (defaultShared) ParseQueryParamInt(r *http.Request, key string) (*int, error) {
	return shared.ParseQueryParamInt(r.URL.Query(), key)
}

func (defaultShared) ParseQueryFilterParams(r *http.Request) (shared.QueryFilter, error) {
	return shared.ParseQueryFilterParams(r.URL.Query())
}

<<<<<<< HEAD
func (sharedImpl defaultShared) LoadTestRuns(ps shared.ProductSpecs, ls mapset.Set, sha string, from *time.Time, to *time.Time, limit *int, offset *int) (shared.TestRunsByProduct, error) {
	return shared.LoadTestRuns(
		shared.NewAppEngineDatastore(sharedImpl.ctx), ps, ls, sha, from, to, limit, offset)
=======
func (sharedImpl defaultShared) LoadTestRuns(ps shared.ProductSpecs, ls mapset.Set, sha shared.SHAs, from *time.Time, to *time.Time, limit *int, offset *int) (shared.TestRunsByProduct, error) {
	return shared.LoadTestRuns(sharedImpl.ctx, ps, ls, sha, from, to, limit, offset)
>>>>>>> 2bfa7f2c
}

func (sharedImpl defaultShared) LoadTestRunsByIDs(ids shared.TestRunIDs) (result shared.TestRuns, err error) {
	return ids.LoadTestRuns(sharedImpl.ctx)
}

func (sharedImpl defaultShared) LoadTestRun(id int64) (*shared.TestRun, error) {
	return shared.LoadTestRun(shared.NewAppEngineDatastore(sharedImpl.ctx), id)
}

type queryHandler struct {
	sharedImpl sharedInterface
	dataSource shared.CachedStore
}

func (qh queryHandler) processInput(w http.ResponseWriter, r *http.Request) (*shared.QueryFilter, shared.TestRuns, []summary, error) {
	filters, err := qh.sharedImpl.ParseQueryFilterParams(r)
	if err != nil {
		http.Error(w, err.Error(), http.StatusBadRequest)
		return nil, nil, nil, err
	}

	testRuns, filters, err := qh.getRunsAndFilters(filters)
	if err != nil {
		http.Error(w, err.Error(), http.StatusNotFound)
		return nil, nil, nil, err
	}

	summaries, err := qh.loadSummaries(testRuns)
	if err != nil {
		http.Error(w, err.Error(), http.StatusInternalServerError)
		return nil, nil, nil, err
	}

	return &filters, testRuns, summaries, nil
}

func (qh queryHandler) getRunsAndFilters(in shared.QueryFilter) (shared.TestRuns, shared.QueryFilter, error) {
	filters := in
	var testRuns shared.TestRuns
	var err error

	if filters.RunIDs == nil || len(filters.RunIDs) == 0 {
		var runFilters shared.TestRunFilter
		var sha string
		var err error
		limit := 1
		products := runFilters.GetProductsOrDefault()
		runsByProduct, err := qh.sharedImpl.LoadTestRuns(products, runFilters.Labels, []string{sha}, runFilters.From, runFilters.To, &limit, nil)
		if err != nil {
			return testRuns, filters, err
		}

		testRuns = runsByProduct.AllRuns()
		filters.RunIDs = make([]int64, 0, len(testRuns))
		for _, testRun := range testRuns {
			filters.RunIDs = append(filters.RunIDs, testRun.ID)
		}
	} else {
		testRuns, err = qh.sharedImpl.LoadTestRunsByIDs(shared.TestRunIDs(filters.RunIDs))
		if err != nil {
			return testRuns, filters, err
		}
	}

	return testRuns, filters, nil
}

func (qh queryHandler) loadSummaries(testRuns shared.TestRuns) ([]summary, error) {
	var err error
	summaries := make([]summary, len(testRuns))

	var wg sync.WaitGroup
	for i, testRun := range testRuns {
		wg.Add(1)

		go func(i int, testRun shared.TestRun) {
			defer wg.Done()

			var data []byte
			s := make(summary)
			data, loadErr := qh.loadSummary(testRun)
			if err == nil && loadErr != nil {
				err = fmt.Errorf("Failed to load test run %v: %s", testRun.ID, loadErr.Error())
				return
			}
			marshalErr := json.Unmarshal(data, &s)
			if err == nil && marshalErr != nil {
				err = marshalErr
				return
			}
			summaries[i] = s
		}(i, testRun)
	}
	wg.Wait()

	return summaries, err
}

func (qh queryHandler) loadSummary(testRun shared.TestRun) ([]byte, error) {
	mkey := getMemcacheKey(testRun)
	url := shared.GetResultsURL(testRun, "")
	var data []byte
	err := qh.dataSource.Get(mkey, url, &data)
	return data, err
}

func getMemcacheKey(testRun shared.TestRun) string {
	return "RESULTS_SUMMARY-" + strconv.FormatInt(testRun.ID, 10)
}

func isRequestCacheable(r *http.Request) bool {
	if r.Method == "GET" {
		ids, err := shared.ParseRunIDsParam(r.URL.Query())
		return err == nil && len(ids) > 0
	}

	if r.Method == "POST" {
		ids, err := shared.ExtractRunIDsBodyParam(r, true)
		return err == nil && len(ids) > 0
	}

	return false
}<|MERGE_RESOLUTION|>--- conflicted
+++ resolved
@@ -40,14 +40,8 @@
 	return shared.ParseQueryFilterParams(r.URL.Query())
 }
 
-<<<<<<< HEAD
-func (sharedImpl defaultShared) LoadTestRuns(ps shared.ProductSpecs, ls mapset.Set, sha string, from *time.Time, to *time.Time, limit *int, offset *int) (shared.TestRunsByProduct, error) {
-	return shared.LoadTestRuns(
-		shared.NewAppEngineDatastore(sharedImpl.ctx), ps, ls, sha, from, to, limit, offset)
-=======
 func (sharedImpl defaultShared) LoadTestRuns(ps shared.ProductSpecs, ls mapset.Set, sha shared.SHAs, from *time.Time, to *time.Time, limit *int, offset *int) (shared.TestRunsByProduct, error) {
-	return shared.LoadTestRuns(sharedImpl.ctx, ps, ls, sha, from, to, limit, offset)
->>>>>>> 2bfa7f2c
+	return shared.LoadTestRuns(shared.NewAppEngineDatastore(sharedImpl.ctx), ps, ls, sha, from, to, limit, offset)
 }
 
 func (sharedImpl defaultShared) LoadTestRunsByIDs(ids shared.TestRunIDs) (result shared.TestRuns, err error) {
