--- conflicted
+++ resolved
@@ -67,12 +67,8 @@
 		sharedImpl: defaultShared{ctx},
 		dataSource: shared.NewByteCachedStore(ctx, mc, shared.NewHTTPReadable(ctx)),
 	}}
-<<<<<<< HEAD
-	ch := shared.NewCachingHandler(sh, mc, isRequestCacheable, shared.URLAsCacheKey)
-=======
 	// nils => defaults of: (1) URL string as cache key; (2) cache only HTTP 200.
 	ch := shared.NewCachingHandler(ctx, sh, mc, isRequestCacheable, shared.URLAsCacheKey, shared.CacheStatusOK)
->>>>>>> 3c30e7a6
 	ch.ServeHTTP(w, r)
 }
 
