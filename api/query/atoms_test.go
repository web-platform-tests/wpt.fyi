--- conflicted
+++ resolved
@@ -136,28 +136,28 @@
 	assert.Equal(t, RunQuery{RunIDs: []int64{0, 1, 2}, AbstractQuery: TestNamePattern{"/2dcontext/"}}, rq)
 }
 
-<<<<<<< HEAD
 func TestStructuredQuery_contains(t *testing.T) {
-=======
+	var rq RunQuery
+	err := json.Unmarshal([]byte(`{
+		"run_ids": [0, 1, 2],
+		"query": {
+			"contains": "shadowRoot"
+		}
+	}`), &rq)
+	assert.Nil(t, err)
+	assert.Equal(t, RunQuery{RunIDs: []int64{0, 1, 2}, AbstractQuery: FileContentsQuery{"shadowRoot"}}, rq)
+}
+
 func TestStructuredQuery_subtest(t *testing.T) {
->>>>>>> a421a6ed
-	var rq RunQuery
-	err := json.Unmarshal([]byte(`{
-		"run_ids": [0, 1, 2],
-		"query": {
-<<<<<<< HEAD
-			"contains": "shadowRoot"
-		}
-	}`), &rq)
-	assert.Nil(t, err)
-	assert.Equal(t, RunQuery{RunIDs: []int64{0, 1, 2}, AbstractQuery: FileContentsQuery{"shadowRoot"}}, rq)
-=======
+	var rq RunQuery
+	err := json.Unmarshal([]byte(`{
+		"run_ids": [0, 1, 2],
+		"query": {
 			"subtest": "Subtest name"
 		}
 	}`), &rq)
 	assert.Nil(t, err)
 	assert.Equal(t, RunQuery{RunIDs: []int64{0, 1, 2}, AbstractQuery: SubtestNamePattern{"Subtest name"}}, rq)
->>>>>>> a421a6ed
 }
 
 func TestStructuredQuery_path(t *testing.T) {
