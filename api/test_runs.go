--- conflicted
+++ resolved
@@ -56,28 +56,11 @@
 	}
 	products := filters.GetProductsOrDefault()
 
-<<<<<<< HEAD
-	// When ?complete=true, make sure to show results for the same complete run (executed for all browsers).
-	if shared.IsLatest(filters.SHA) && filters.Complete != nil && *filters.Complete {
-		shas, shaKeys, err := shared.GetCompleteRunSHAs(ctx, products, filters.Labels, from, filters.To, limit)
+	// When ?aligned=true, make sure to show results for the same aligned run (executed for all browsers).
+	if shared.IsLatest(filters.SHA) && filters.Aligned != nil && *filters.Aligned {
+		shas, shaKeys, err := shared.GetAlignedRunSHAs(ctx, products, filters.Labels, from, filters.To, limit)
 		if err != nil {
 			return result, err
-=======
-	// When ?aligned=true, make sure to show results for the same aligned run (executed for all browsers).
-	var shas []string
-	if !shared.IsLatest(filters.SHA) {
-		shas = []string{filters.SHA}
-	} else if filters.Aligned != nil && *filters.Aligned {
-		if shared.IsLatest(filters.SHA) {
-			shas, err = shared.GetAlignedRunSHAs(ctx, products, filters.Labels, from, filters.To, limit)
-			if err != nil {
-				return result, err
-			}
-			if len(shas) < 1 {
-				// Bail out early - can't find any aligned runs.
-				return result, nil
-			}
->>>>>>> 4dfff1d3
 		}
 		if len(shas) < 1 {
 			// Bail out early - can't find any complete runs.
