--- conflicted
+++ resolved
@@ -72,25 +72,5 @@
 			}
 		}
 	}
-<<<<<<< HEAD
-	testRuns, err := shared.LoadTestRuns(ctx, products, filters.Labels, shas, from, filters.To, limit)
-	if err != nil {
-		http.Error(w, err.Error(), http.StatusInternalServerError)
-		return
-	} else if len(testRuns) == 0 {
-		w.WriteHeader(http.StatusNotFound)
-		w.Write([]byte("[]"))
-		return
-	}
-
-	testRunsBytes, err := json.Marshal(testRuns)
-	if err != nil {
-		http.Error(w, err.Error(), http.StatusInternalServerError)
-		return
-	}
-	w.Write(testRunsBytes)
-=======
-	products := filters.GetProductsOrDefault()
 	return shared.LoadTestRuns(ctx, products, filters.Labels, shas, from, filters.To, limit)
->>>>>>> 74ce6947
 }