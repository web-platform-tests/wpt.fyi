# wpt.fyi API

This package defines and implements HTTP API endpoints for [wpt.fyi](https://wpt.fyi/), and this
document covers usage and parameters of those endpoints.

## Resource endpoints

Here's a list of endpoints to query various resources. An exhaustive list of
the endpoints can be found in `routes.go`.

 - [/api/runs](#apiruns)
 - [/api/runs/{id}](#apirunsid)
 - [/api/run](#apirun)
 - [/api/shas](#apishas)
 - [/api/diff](#apidiff)
 - [/api/results](#apiresults)
 - [/api/interop](#apiinterop)
 - [/api/manifest](#apimanifest)
 - [/api/search](#apisearch)
 - [/api/metadata](#apimetadata)

Also see [results creation](#results-creation) for endpoints to add new data.

## TestRun entities

`TestRun` entities represent metadata about an execution of the [wpt](https://github.com/web-platform-tests/wpt) test suite, on a particular product. Tests are run on a regular basis, and each entry in `/api/runs` annotates when the tests were executed, which product they were executed on, and the where the results are stored.

### /api/runs

Gets the TestRun metadata for all runs for a given SHA[0:10], sorted by `time_start` descending.

__Parameters__

__`sha`__ : SHA[0:10] of the runs to get, or the keyword `latest`. Defaults to `latest`.

__`product`__ : Product(s) to include (repeated param), e.g. `chrome` or `firefox-60`.

__`aligned`__ : boolean for whether to get only SHAs which were executed across all of the requested `product`s.

__`labels`__: A comma-separated list of labels, e.g. `firefox,stable`; only runs with all
the given labels will be returned. There are currently two kinds of labels supported,
browser names (`chrome`, `edge`, `firefox`, `safari`) and release channels (`experimental`
or `stable`).

__`from`__ : RFC3339 timestamp, for which to include runs that occured after the given time.
NOTE: Runs are sorted by `time_start` descending, so be wary when combining this parameter
with the `max-count` parameter below.

__`to`__ : RFC3339 timestamp, for which to include runs that occured before the given time.

__`max-count`__ : Maximum number of runs to get (for each browser). Maximum of 500.

#### staging.wpt.fyi only (Beta params)

__`pr`__ (Beta): GitHub PR number. Shows runs for commits that belong to the PR.

#### Examples

- https://wpt.fyi/api/runs?product=chrome&product=safari
- https://wpt.fyi/api/runs?product=chrome&from=2018-01-01T00:00:00Z&max-count=10

<details><summary><b>Example JSON</b></summary>

    [
      {
        "browser_name": "chrome",
        "browser_version": "67.0.3396.62",
        "os_name": "linux",
        "os_version": "4.4",
        "revision": "2bd11b91d4",
        "full_revision_hash": "2bd11b91d490ddd5237bcb6d8149a7f25faaa101",
        "results_url": "https://storage.googleapis.com/wptd/2bd11b91d4/chrome-stable-linux-summary.json.gz",
        "created_at": "2018-06-05T08:27:30.627865Z",
        "raw_results_url": "https://storage.googleapis.com/wptd-results/2bd11b91d490ddd5237bcb6d8149a7f25faaa101/chrome_67.0.3396.62_linux_4.4/report.json"
      }
    ]

</details>

### /api/runs/{id}

Gets a specific (single) TestRun metadata by its datastore ID.

#### Example

https://wpt.fyi/api/runs/5164888561287168

<details><summary><b>Example JSON</b></summary>

    {
      "id": "5164888561287168",
      "browser_name": "chrome",
      "browser_version": "67.0.3396.62",
      "os_name": "linux",
      "os_version": "4.4",
      "revision": "2bd11b91d4",
      "full_revision_hash": "2bd11b91d490ddd5237bcb6d8149a7f25faaa101",
      "results_url": "https://storage.googleapis.com/wptd/2bd11b91d4/chrome-stable-linux-summary.json.gz",
      "created_at": "2018-06-05T08:27:30.627865Z",
      "raw_results_url": "https://storage.googleapis.com/wptd-results/2bd11b91d490ddd5237bcb6d8149a7f25faaa101/chrome_67.0.3396.62_linux_4.4/report.json"
    }

</details>

### /api/run

Gets a specific (single) TestRun metadata by `product` and `sha`.

__Parameters__

__`sha`__ :  SHA[0:10] of the runs to get, or the keyword `latest`. Defaults to `latest`.

__`product`__ : browser[version[os[version]]]. e.g. `chrome-63.0-linux`

#### Example

https://wpt.fyi/api/run?sha=latest&product=chrome

<details><summary><b>Example JSON</b></summary>

    {
      "id": "5164888561287168",
      "browser_name": "chrome",
      "browser_version": "67.0.3396.62",
      "os_name": "linux",
      "os_version": "4.4",
      "revision": "2bd11b91d4",
      "full_revision_hash": "2bd11b91d490ddd5237bcb6d8149a7f25faaa101",
      "results_url": "https://storage.googleapis.com/wptd/2bd11b91d4/chrome-stable-linux-summary.json.gz",
      "created_at": "2018-06-05T08:27:30.627865Z",
      "raw_results_url": "https://storage.googleapis.com/wptd-results/2bd11b91d490ddd5237bcb6d8149a7f25faaa101/chrome_67.0.3396.62_linux_4.4/report.json"
    }

</details>

### /api/shas

Gets an array of revisions (SHA[0:10]), in reverse chronological order.
This method behaves similarly to [/api/runs](#apiruns) above, but projects the `revision` field's value.

__Parameters__

__`aligned`__ : boolean for whether to get only SHAs which were executed across all of the requested `product`s.

__`product`__ : Product(s) to include (repeated param), e.g. `chrome` or `firefox-60`

__`from`__ : RFC3339 timestamp, for which to include runs that occured after the given time.
NOTE: Runs are sorted by `time_start` descending, so be wary when combining this parameter
with the `max-count` parameter below.

__`to`__ : RFC3339 timestamp, for which to include runs that occured before the given time.

__`max-count`__ : Maximum number of runs to get (for each browser). Maximum of 500.

#### Example

https://wpt.fyi/api/shas?product=chrome

<details><summary><b>Example JSON</b></summary>

    [
      "98530fb944",
      "2bd11b91d4"//, ...
    ]

</details>

## Results summaries

The following methods apply to the results summaries JSON blobs, which are linked to from
[TestRun entities](#test-run-entities).

### /api/results

Performs an HTTP redirect for the results summary JSON blob of the given TestRun.

__Response format__

The summary JSON is in the format

    {
      "/path/to/test.html": [1, 1],
    }

Where the array contains [`number of passes`, `total tests`].

__Parameters__

__`product`__ : Product to fetch the results for, e.g. `chrome-66`

__`sha`__ : SHA[0:10] of the TestRun to fetch, or the keyword `latest`. Defaults to `latest`.

#### Example

https://wpt.fyi/api/results?product=chrome

<details><summary><b>Example JSON</b> (from the summary.json.gz output)</summary>

    {
      "/css/css-text/i18n/css3-text-line-break-opclns-213.html": [1, 1],
      "/css/css-writing-modes/table-progression-vrl-001.html": [1, 1],
      // ...
    }

</details>

### /api/diff

Computes a summary JSON blob of the differences between two TestRun summary blobs,
in the format of an array of [improved, regressed, total-delta].

__Parameters__

__`run_ids`__ : Exactly two numerical IDs for the "before" and "after" runs (in
that order), separted by a comma. IDs associated with runs can be obtained by
querying the `/api/runs` API. This overrides the `before` and `after` params.

__`before`__ : [product]@[sha] spec for the TestRun to use as the before state.

__`after`__ : [product]@[sha] spec for the TestRun to use as the after state.

__`path`__ : Test path to filter by. `path` is a repeatable query parameter.

__`filter`__ : Differences to include in the summary.
 - `A` : Added - tests which are present after, but not before.
 - `D` : Deleted - tests which are present before, but not after.
 - `C` : Changed - tests which are present before and after, but the results summary is different.
 - `U` : Unchanged - tests which are present before and after, and the results summary count is not different.

### /api/interop

Gets TestRun interoperability metadata, for the runs that would be fetched
using the same params calling [/api/runs](#apiruns).

Note that if a subset of browsers are selected, the most recent interoperability
metadata that includes all of the browsers is return (which may have been
computed from more than the returned browsers). For example,
`/api/interop?product=chrome-67` will return interoperability metadata that
includes the results from the latest run of Chrome 67.0.

__Parameters__

__`sha`__ : SHA[0:10] of the runs to get, or the keyword `latest`. Defaults to `latest`.

__`product`__ : Product(s) to include (repeated param), e.g. `chrome` or `firefox-60`.

__`labels`__: A comma-separated list of labels, e.g. `firefox,stable`; only runs with all
the given labels will be returned. There are currently two kinds of labels supported,
browser names (`chrome`, `edge`, `firefox`, `safari`) and release channels (`experimental`
or `stable`).

__`from`__ : RFC3339 timestamp, for which to include runs that occured after the given time.
NOTE: Runs are sorted by `time_start` descending, so be wary when combining this parameter
with the `max-count` parameter below.

__`to`__: RFC3339 timestamp, for which to include runs that occured before the given time.

__`max-count`__ : Maximum number of runs to get (for each browser). Maximum of 500.

#### Examples

- https://wpt.fyi/api/interop
- https://wpt.fyi/api/interop?product=chrome-67
- https://wpt.fyi/api/interop?label=experimental

<details><summary><b>Example JSON</b></summary>

    {
      "test_runs": [
        {
          "id": 4829365045035008,
          "browser_name": "chrome",
          "browser_version": "69.0.3472.3 dev",
          "os_name": "linux",
          "os_version": "16.04",
          "revision": "9f00a60d91",
          "full_revision_hash": "9f00a60d91ba84e52dac35d6e08da2050774811d",
          "results_url": "https://storage.googleapis.com/wptd-staging/9f00a60d91ba84e52dac35d6e08da2050774811d/chrome-69.0.3472.3_dev-linux-16.04-904a25b130-summary.json.gz",
          "created_at": "2018-07-06T15:58:24.377035Z",
          "raw_results_url": "https://storage.googleapis.com/wptd-results-staging/9f00a60d91ba84e52dac35d6e08da2050774811d/chrome-69.0.3472.3_dev-linux-16.04-904a25b130/report.json",
          "labels": ["buildbot", "chrome", "experimental"]
        } //, ...
      ],
      "start_time": "2018-07-06T18:42:27.478781Z",
      "end_time": "2018-07-06T18:42:36.658149Z",
      "url": "https://storage.googleapis.com/wptd-metrics-staging/1530902547-1530902556/pass-rates.json.gz"
    }

</details>

## Test Manifest

The following methods apply to the retrieval and filtering of the Test Manifest in [WPT](https://github.com/web-platform-tests/wpt),
which contains metadata about each test.

### /api/manifest

Gets the JSON of the WPT manifest GitHub release asset, for a given `sha` (defaults to latest).

__Parameters__

__`sha`__ : SHA of the [WPT](https://github.com/web-platform-tests/wpt) repo PR for which to fetch,
    the manifest, or the keyword `latest`. (Defaults to `latest`.)

NOTE: The full SHA of the fetched manifest is returned in the HTTP response header `X-WPT-SHA`, e.g.

    X-WPT-SHA: abcdef0123456789abcdef0123456789abcdef01

__Response format__

The high-level structure of the `v4` manifest is as follows:

    {
      "items": {
        "manual": {
            "file/path": [
              manifest_item,
              ...
            ],
            ...
        },
        "reftest": {...},
        "testharness": {...},
        "visual", {...},
        "wdspec": {...},
      },
    }

`manifest_item` is an **array** (nested in the map's `"file/path"` value's array) with varying contents. Loosely,

- For `testharness` entries: `[url, extras]`
  - `extras` example: `{"timeout": "long", "testdriver": True}`
- For `reftest` entries: `[url, references, extras]`
  - `references` example: `[[reference_url1, "=="], [reference_url2, "!="], ...]`
  - `extras` example: `{"timeout": "long", "viewport_size": ..., "dpi": ...}`

## Results creation

### /api/results/upload

Uploads a wptreport to the dashboard to create the test run.

This endpoint only accepts POST requests. Requests need to be authenticated via HTTP basic auth.
Please contact [Ecosystem Infra](mailto:ecosystem-infra@chromium.org) if you want to register as a
"test runner", to upload results.

#### File payload

__Content type__: `multipart/form-data`

__Parameters__

__`labels`__: (Optional) A comma-separated string of labels for this test run. Currently recognized
labels are "experimental" and "stable" (the release channel of the tested browser).

__`callback_url`__: (Optional) A URL that the processor should `POST` when successful, which will
create the TestRun. Defaults to /api/results/create in the current project's environment (e.g. wpt.fyi for
wptdashboard, staging.wpt.fyi for wptdashboard-staging).

__`result_file`__: A **gzipped** JSON file produced by `wpt run --log-wptreport`.
This field can be repeated to include multiple files (for chunked reports).

__`screenshot_file`__: A **gzipped** screenshot database produced by `wpt run --log-screenshot`.
This field can be repeated to include multiple links (for chunked reports).

The JSON file roughly looks like this:

```json
{
  "results": [...],
  "time_start": MILLISECONDS_SINCE_EPOCH,
  "time_end": MILLISECONDS_SINCE_EPOCH,
  "run_info": {
    "revision": "WPT revision of the test run",
    "product": "your browser",
    "browser_version": "version of the browser",
    "os": "your os",
    "os_version": "OPTIONAL OS version",
    ...
  }
}
```

__Notes__

The `time_start` and `time_end` fields are numerical timestamps (in milliseconds since the UNIX epoch)
when the whole test run starts and finishes. They are optional, but encouraged. `wpt run` produces
them in the report by default.

`run_info.{revision,product,browser_version,os}` are required, and should be automatically
generated by `wpt run`. If for some reason the report does not contain these fields (e.g. old WPT
version, Sauce Labs, or custom runners), they can be overridden with the following *optional*
parameters in the POST payload (this is __NOT__ recommended; please include metadata in the reports
whenever possible):

* __`revision`__ (note this should be the full revision hash, not a 10-char truncation)
* __`browser_name`__ (note that it is not called `product` here)
* __`browser_version`__
* __`os_name`__ (note that it is not called `os` here)
* __`os_version`__

#### URL payload

__Content type__: `application/x-www-form-urlencoded`

__Parameters__

__`result_url`__: A URL to a **gzipped** JSON file produced by `wpt run --log-wptreport` (see above
for its format). This field can be repeated to include multiple links (for chunked reports).

__`screenshot_url`__: A URL to a **gzipped** screenshot database produced by `wpt run --log-screenshot`.
This field can be repeated to include multiple links (for chunked reports).

__`callback_url`__: (Optional) A URL that the processor should `POST` when successful, which will
create the TestRun. Defaults to /api/results/create in the current project's environment (e.g. wpt.fyi for
wptdashboard, staging.wpt.fyi for wptdashboard-staging).

__`labels`__: (Optional) A comma-separated string of labels for this test run. Currently recognized
labels are "experimental" and "stable" (the release channel of the tested browser).

### /api/results/create

This is an *internal* endpoint used by the results processor.

## Querying test results

### /api/search

Search for test results over some set of test runs. This endpoint accepts POST and GET requests.

- POST requests are used for structured queries, with run_ids and query fields in the JSON payload; see [search query](./query/README.md#apisearch) documentaton for more information.

- GET requests use the following parameter:


__Parameters__

__`run_ids`__ : A comma-separated list of numerical ids associated with the runs
over which to search. IDs associated with runs can be obtained by querying the
`/api/runs` API. Defaults to the default runs returned by `/api/runs`. NOTE:
This is not the same set of runs as is shown on wpt.fyi by default.

<<<<<<< HEAD
=======
__`q`__: (Optional) A query string for search. Only results data for tests that
contain the `q` value as a substring of the test name will be returned. Defaults
to the empty string, which will yield all test results for the selected runs.

>>>>>>> e25487b0
#### Examples

- https://staging.wpt.fyi/api/search?run_ids=6311104602963968,5132783244541952

<details><summary><b>Example JSON</b></summary>

```json
{
  "runs": [
    {
      "id": 6.311104602964e+15,
      "browser_name": "chrome",
      "browser_version": "68.0.3440.106",
      "os_name": "linux",
      "os_version": "16.04",
      "revision": "2dda7b8c10",
      "full_revision_hash": "2dda7b8c10c7566fa6167a32b09c85d51baf2a85",
      "results_url": "https:\/\/storage.googleapis.com\/wptd-staging\/2dda7b8c10c7566fa6167a32b09c85d51baf2a85\/chrome-68.0.3440.106-linux-16.04-edf200244e-summary.json.gz",
      "created_at": "2018-08-17T08:12:29.219847Z",
      "time_start": "2018-08-17T06:26:52.33Z",
      "time_end": "2018-08-17T07:50:09.155Z",
      "raw_results_url": "https:\/\/storage.googleapis.com\/wptd-results-staging\/2dda7b8c10c7566fa6167a32b09c85d51baf2a85\/chrome-68.0.3440.106-linux-16.04-edf200244e\/report.json",
      "labels": [
        "buildbot",
        "chrome",
        "stable"
      ]
    },
    {
      "id": 5.132783244542e+15,
      "browser_name": "firefox",
      "browser_version": "61.0.2",
      "os_name": "linux",
      "os_version": "16.04",
      "revision": "2dda7b8c10",
      "full_revision_hash": "2dda7b8c10c7566fa6167a32b09c85d51baf2a85",
      "results_url": "https:\/\/storage.googleapis.com\/wptd-staging\/2dda7b8c10c7566fa6167a32b09c85d51baf2a85\/firefox-61.0.2-linux-16.04-75ff911c43-summary.json.gz",
      "created_at": "2018-08-17T08:31:38.580221Z",
      "time_start": "2018-08-17T06:47:29.643Z",
      "time_end": "2018-08-17T08:15:18.612Z",
      "raw_results_url": "https:\/\/storage.googleapis.com\/wptd-results-staging\/2dda7b8c10c7566fa6167a32b09c85d51baf2a85\/firefox-61.0.2-linux-16.04-75ff911c43\/report.json",
      "labels": [
        "buildbot",
        "firefox",
        "stable"
      ]
    }
  ],
  "results": [
    {
      "test": "\/html\/dom\/elements\/global-attributes\/lang-foo.html",
      "legacy_status": [
        {
          "passes": 1,
          "total": 1
        },
        {
          "passes": 1,
          "total": 1
        }
      ]
    }
  ]
}
```

</details>

## Metadata results

### /api/metadata

API endpoint for fetching all of the `link` metadata stored in the wpt-metadata
repository, with the (normally file-sharded) data all flattened into a JSON
object which is keyed by test name.

This endpoint accepts POST and GET requests.

- GET request returns Metadata Link Information by product, and requires product parameters;

- POST request searches Metadata Link by link url, and requires product parameters and payload.

__URL Parameters__

__`product`__ : browser[version[os[version]]]. e.g. `chrome-63.0-linux`

#### JSON Request Payload
```json
[
  {
    "link": "[pattern]"
  }
]
```

  Where `[pattern]` is any substring of the url field of a wpt-metadata `link` node.

#### Get Examples

- /api/metadata?product=chrome&product=safari

<details><summary><b>Example JSON</b></summary>

```json
{
  "/FileAPI/blob/Blob-constructor.html": [
    {
      "url": "https://github.com/web-platform-tests/results-collection/issues/661",
      "product": "chrome",
      "results:" [
        {
          "subtest": "Blob with type \"image/gif;\"",
          "status": "UNKNOWN"
        },
        {
          "subtest": "Invalid contentType (\"text/plain\")",
          "status": "UNKNOWN"
        }
      ]
    }
  ],
  "/service-workers/service-worker/fetch-request-css-base-url.https.html": [
    {
      "url": "https://bugzilla.mozilla.org/show_bug.cgi?id=1201160",
      "product": "firefox",
    }
  ],
  "/service-workers/service-worker/fetch-request-css-images.https.html": [
    {
      "url": "https://bugzilla.mozilla.org/show_bug.cgi?id=1532331",
      "product": "firefox"
    }
  ]
}
```
</details>

#### Post Examples
- POST /api/metadata?product=chrome\&product=firefox \
    exists:='[{"link":"bugs.chromium.org"}]'

<details><summary><b>Example JSON</b></summary>

```json
{
  "/IndexedDB/bindings-inject-key.html": [
    {
      "url": "bugs.chromium.org/p/chromium/issues/detail?id=934844"
    }
  ],
  "/html/browsers/history/the-history-interface/007.html": [
    {
      "url": "bugs.chromium.org/p/chromium/issues/detail?id=592874"
    }
  ]
}
```
</details>

### /api/metadata/triage

This API is available for trusted third parties.

To use the Triage Metadata API, you first need to sign in to [wpt.fyi](https://wpt.fyi/) (top-right corner; 'Sign in with GitHub'). For more information on wpt.fyi login, see [here](https://docs.google.com/document/d/1iRkaK6cGgXp3DKbNbPMVsYGMaOHO-5CfqEuLPUR_2HM).

The logged-in user also needs to belong to the ['web-platform-tests' GitHub organization](https://github.com/orgs/web-platform-tests/people). To join, please [file an issue](https://github.com/web-platform-tests/wpt/issues/new?), including the reason you need access to the Triage Metadata API.

Once logged in, you can send a request to /api/metadata/triage to triage metadata. This endpoint only accepts PATCH requests and appends a triage JSON object to the existing Metadata YML files. The JSON object is a flattened YAML `Links` structure that is keyed by test name [Test path](https://docs.google.com/document/d/1oWYVkc2ztANCGUxwNVTQHlWV32zq6Ifq9jkkbYNbSAg/edit#heading=h.t7ysbpr8er1y); see below for an example.

This endpoint returns the URL of a PR that is created in the wpt-metadata repo.

<details><summary><b>Example JSON Body</b></summary>

```json
{
  "/FileAPI/blob/Blob-constructor.html": [
    {
      "url": "https://github.com/web-platform-tests/results-collection/issues/661",
      "product": "chrome",
      "results:" [
        {
          "subtest": "Blob with type \"image/gif;\"",
          "status": 6
        },
        {
          "subtest": "Invalid contentType (\"text/plain\")",
          "status": 0
        }
      ]
    }
  ],
  "/service-workers/service-worker/fetch-request-css-base-url.https.html": [
    {
      "url": "https://bugzilla.mozilla.org/show_bug.cgi?id=1201160",
      "product": "firefox",
    }
  ],
  "/service-workers/service-worker/fetch-request-css-images.https.html": [
    {
      "url": "https://bugzilla.mozilla.org/show_bug.cgi?id=1532331",
      "product": "firefox"
    }
  ]
}
```<|MERGE_RESOLUTION|>--- conflicted
+++ resolved
@@ -428,7 +428,7 @@
 
 Search for test results over some set of test runs. This endpoint accepts POST and GET requests.
 
-- POST requests are used for structured queries, with run_ids and query fields in the JSON payload; see [search query](./query/README.md#apisearch) documentaton for more information.
+- POST requests are used for structured queries, with `run_ids` and `query` fields in the JSON payload; see [search query](./query/README.md#apisearch) documentaton for more information.
 
 - GET requests use the following parameter:
 
@@ -440,16 +440,13 @@
 `/api/runs` API. Defaults to the default runs returned by `/api/runs`. NOTE:
 This is not the same set of runs as is shown on wpt.fyi by default.
 
-<<<<<<< HEAD
-=======
 __`q`__: (Optional) A query string for search. Only results data for tests that
 contain the `q` value as a substring of the test name will be returned. Defaults
 to the empty string, which will yield all test results for the selected runs.
 
->>>>>>> e25487b0
 #### Examples
 
-- https://staging.wpt.fyi/api/search?run_ids=6311104602963968,5132783244541952
+- https://staging.wpt.fyi/api/search?run_ids=6311104602963968,5132783244541952&q=xyz
 
 <details><summary><b>Example JSON</b></summary>
 
@@ -497,7 +494,7 @@
   ],
   "results": [
     {
-      "test": "\/html\/dom\/elements\/global-attributes\/lang-foo.html",
+      "test": "\/html\/dom\/elements\/global-attributes\/lang-xyzzy.html",
       "legacy_status": [
         {
           "passes": 1,
