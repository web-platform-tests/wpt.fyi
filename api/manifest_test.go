// Copyright 2017 The WPT Dashboard Project. All rights reserved.
// Use of this source code is governed by a BSD-style license that can be
// found in the LICENSE file.

package api

import (
	"bytes"
	"compress/gzip"
	"encoding/json"
	"fmt"
	"testing"

	"github.com/stretchr/testify/assert"
)

const fullSHA = "abcdef0123456789abcdef0123456789abcdef01"

// Shorthand for arbitrary json objects.
type object map[string]interface{}

type mockGitHubClient struct {
	Responses map[string][]byte
}

func (m *mockGitHubClient) fetch(url string) ([]byte, error) {
	if _, ok := m.Responses[url]; !ok {
		return nil, fmt.Errorf("fore! oh; for: %s", url)
	}
	return m.Responses[url], nil
}

func unsafeMarshal(i interface{}) []byte {
	result, _ := json.Marshal(i)
	return result
}

func TestGetGitHubReleaseAssetForSHA_SHANotFound(t *testing.T) {
	client := mockGitHubClient{}
	_, manifest, err := getGitHubReleaseAssetForSHA(&client, fullSHA)
	assert.Nil(t, manifest)
	assert.NotNil(t, err)
}

func TestGetGitHubReleaseAssetForSHA(t *testing.T) {
	searchResults, _ := json.Marshal(
		object{
			"items": []object{
				object{
					"number": 123,
				},
			},
		},
	)
	downloadURL := "http://github.com/magic_url"

	releaseJSON := object{
		"assets": []object{
			object{
				"name":                 fmt.Sprintf("MANIFEST-%s.json.gz", fullSHA),
				"browser_download_url": downloadURL,
			},
		},
	}

	content := "magic data"
	data := getManifestPayload(content)
	client := mockGitHubClient{
		Responses: map[string][]byte{
			gitHubSHASearchURL(fullSHA):      searchResults,
			gitHubReleaseURL("merge_pr_123"): unsafeMarshal(releaseJSON),
			downloadURL:                      data,
		},
	}

	// 1) Data is unzipped.
<<<<<<< HEAD
	manifestGZIP, err := getGitHubReleaseAssetForSHA(&client, fullSHA)
=======
	_, manifest, err := getGitHubReleaseAssetForSHA(&client, fullSHA)
>>>>>>> 01e152b6
	assert.Nil(t, err)
	assert.Equal(t, data, manifestGZIP)

	// 2) Correct asset picked when first asset is some other asset.
	releaseJSON["assets"] = []object{
		object{
			"name":                 "Some other asset.txt",
			"browser_download_url": "http://huh.com?",
		},
		releaseJSON["assets"].([]object)[0],
	}
	client.Responses[gitHubReleaseURL("merge_pr_123")] = unsafeMarshal(releaseJSON)
<<<<<<< HEAD
	manifestGZIP, err = getGitHubReleaseAssetForSHA(&client, fullSHA)
=======
	_, manifest, err = getGitHubReleaseAssetForSHA(&client, fullSHA)
>>>>>>> 01e152b6
	assert.Nil(t, err)
	assert.Equal(t, data, manifestGZIP)

	// 3) Error when no matching asset found.
	releaseJSON["assets"] = releaseJSON["assets"].([]object)[0:1] // Just the other asset
	client.Responses[gitHubReleaseURL("merge_pr_123")] = unsafeMarshal(releaseJSON)
<<<<<<< HEAD
	manifestGZIP, err = getGitHubReleaseAssetForSHA(&client, fullSHA)
=======
	_, manifest, err = getGitHubReleaseAssetForSHA(&client, fullSHA)
>>>>>>> 01e152b6
	assert.NotNil(t, err)
	assert.Nil(t, manifestGZIP)
}

func TestGetGitHubReleaseAssetLatest(t *testing.T) {
	downloadURL := "http://github.com/magic_url"
	releaseJSON := object{
		"assets": []object{
			object{
				"name":                 fmt.Sprintf("MANIFEST-%s.json.gz", fullSHA),
				"browser_download_url": downloadURL,
			},
		},
	}

	content := "latest data"
	data := getManifestPayload(content)
	client := mockGitHubClient{
		Responses: map[string][]byte{
			downloadURL:            data,
			gitHubLatestReleaseURL: unsafeMarshal(releaseJSON),
		},
	}

	// Release by empty SHA or "latest" match.
<<<<<<< HEAD
	manifestGZIP, _ := getGitHubReleaseAssetForSHA(&client, "")
	assert.Equal(t, data, manifestGZIP)
	manifestGZIP, _ = getGitHubReleaseAssetForSHA(&client, "latest")
	assert.Equal(t, data, manifestGZIP)
=======
	sha, latestManifest, _ := getGitHubReleaseAssetForSHA(&client, "")
	assert.Equal(t, []byte(content), latestManifest)
	assert.Equal(t, fullSHA, sha)
	sha, latestManifest, _ = getGitHubReleaseAssetForSHA(&client, "latest")
	assert.Equal(t, []byte(content), latestManifest)
	assert.Equal(t, fullSHA, sha)
>>>>>>> 01e152b6
}

func getManifestPayload(data string) []byte {
	var buf bytes.Buffer
	zw := gzip.NewWriter(&buf)
	zw.Write([]byte(data))
	zw.Close()
	return buf.Bytes()
}<|MERGE_RESOLUTION|>--- conflicted
+++ resolved
@@ -74,11 +74,7 @@
 	}
 
 	// 1) Data is unzipped.
-<<<<<<< HEAD
-	manifestGZIP, err := getGitHubReleaseAssetForSHA(&client, fullSHA)
-=======
-	_, manifest, err := getGitHubReleaseAssetForSHA(&client, fullSHA)
->>>>>>> 01e152b6
+	_, manifestGZIP, err := getGitHubReleaseAssetForSHA(&client, fullSHA)
 	assert.Nil(t, err)
 	assert.Equal(t, data, manifestGZIP)
 
@@ -91,22 +87,14 @@
 		releaseJSON["assets"].([]object)[0],
 	}
 	client.Responses[gitHubReleaseURL("merge_pr_123")] = unsafeMarshal(releaseJSON)
-<<<<<<< HEAD
-	manifestGZIP, err = getGitHubReleaseAssetForSHA(&client, fullSHA)
-=======
-	_, manifest, err = getGitHubReleaseAssetForSHA(&client, fullSHA)
->>>>>>> 01e152b6
+	_, manifestGZIP, err = getGitHubReleaseAssetForSHA(&client, fullSHA)
 	assert.Nil(t, err)
 	assert.Equal(t, data, manifestGZIP)
 
 	// 3) Error when no matching asset found.
 	releaseJSON["assets"] = releaseJSON["assets"].([]object)[0:1] // Just the other asset
 	client.Responses[gitHubReleaseURL("merge_pr_123")] = unsafeMarshal(releaseJSON)
-<<<<<<< HEAD
-	manifestGZIP, err = getGitHubReleaseAssetForSHA(&client, fullSHA)
-=======
-	_, manifest, err = getGitHubReleaseAssetForSHA(&client, fullSHA)
->>>>>>> 01e152b6
+	_, manifestGZIP, err = getGitHubReleaseAssetForSHA(&client, fullSHA)
 	assert.NotNil(t, err)
 	assert.Nil(t, manifestGZIP)
 }
@@ -132,19 +120,12 @@
 	}
 
 	// Release by empty SHA or "latest" match.
-<<<<<<< HEAD
-	manifestGZIP, _ := getGitHubReleaseAssetForSHA(&client, "")
+	sha, manifestGZIP, _ := getGitHubReleaseAssetForSHA(&client, "")
 	assert.Equal(t, data, manifestGZIP)
-	manifestGZIP, _ = getGitHubReleaseAssetForSHA(&client, "latest")
+	assert.Equal(t, fullSHA, sha)
+	sha, manifestGZIP, _ = getGitHubReleaseAssetForSHA(&client, "latest")
 	assert.Equal(t, data, manifestGZIP)
-=======
-	sha, latestManifest, _ := getGitHubReleaseAssetForSHA(&client, "")
-	assert.Equal(t, []byte(content), latestManifest)
 	assert.Equal(t, fullSHA, sha)
-	sha, latestManifest, _ = getGitHubReleaseAssetForSHA(&client, "latest")
-	assert.Equal(t, []byte(content), latestManifest)
-	assert.Equal(t, fullSHA, sha)
->>>>>>> 01e152b6
 }
 
 func getManifestPayload(data string) []byte {
