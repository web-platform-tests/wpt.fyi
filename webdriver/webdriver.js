const dev_appserver = require('./dev_appserver');
const log = require('debug')('wpt.fyi');
const puppeteer = require('puppeteer');

/**
 * @fileoverview The full puppeteer webdriver test suite.
 */
suite('Webdriver', function () {

  suiteSetup(async function() {
    this.timeout(90000);

    log('Launching dev_appserver...');
    this.server = dev_appserver.launch();
    await this.server.ready;

    require('./dev-data.js').populate(this.server.url);
  });

  setup(async function() {
    this.browser = await puppeteer.launch();
  });

  require('./path-test.js').tests(this.ctx);

  teardown(async function () {
    await this.browser.close();
  });

  suiteTeardown(async function() {
    log('closing dev_appserver...');
<<<<<<< HEAD
    server.close();
=======
    await this.server.process.kill();
>>>>>>> eda54c74
  });
});<|MERGE_RESOLUTION|>--- conflicted
+++ resolved
@@ -1,3 +1,9 @@
+/**
+ * Copyright 2019 The WPT Dashboard Project. All rights reserved.
+ * Use of this source code is governed by a BSD-style license that can be
+ * found in the LICENSE file.
+ */
+
 const dev_appserver = require('./dev_appserver');
 const log = require('debug')('wpt.fyi');
 const puppeteer = require('puppeteer');
@@ -14,14 +20,17 @@
     this.server = dev_appserver.launch();
     await this.server.ready;
 
-    require('./dev-data.js').populate(this.server.url);
+    log('Adding static data...');
+    await require('./dev-data').populate(this.server);
   });
 
   setup(async function() {
-    this.browser = await puppeteer.launch();
+    this.browser = await puppeteer.launch({
+      headless: process.env.HEADLESS !== 'false',
+    });
   });
 
-  require('./path-test.js').tests(this.ctx);
+  require('./path-test').tests(this.ctx);
 
   teardown(async function () {
     await this.browser.close();
@@ -29,10 +38,6 @@
 
   suiteTeardown(async function() {
     log('closing dev_appserver...');
-<<<<<<< HEAD
-    server.close();
-=======
-    await this.server.process.kill();
->>>>>>> eda54c74
+    this.server.close();
   });
 });