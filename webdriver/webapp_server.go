--- conflicted
+++ resolved
@@ -165,12 +165,8 @@
 		absAppYAMLPath,
 	)
 
-<<<<<<< HEAD
-	s.cmd.Stdout = os.Stdout
-=======
 	// dev_appserver.py usually does not print to stdout.
 	s.cmd.Stdout = os.Stderr
->>>>>>> b91eeb9f
 	s.stderr, err = s.cmd.StderrPipe()
 	return s, err
 }
@@ -184,29 +180,17 @@
 		return err
 	}
 
-<<<<<<< HEAD
-	// Read stderr until we have read the URLs of the API server and admin interface.
-	errc := make(chan error, 1)
-	started := false
-=======
 	// Read stderr until server is warmed up.
 	errc := make(chan error)
 	ready := false
->>>>>>> b91eeb9f
 	go func() {
 		s := bufio.NewScanner(i.stderr)
 		defer i.stderr.Close()
 		for s.Scan() {
 			str := s.Text()
-<<<<<<< HEAD
-			fmt.Println(str)
-			if match := readyRE.FindStringSubmatch(str); match != nil {
-				started = true
-=======
 			log.Println(str)
 			if match := readyRE.FindStringSubmatch(str); match != nil {
 				ready = true
->>>>>>> b91eeb9f
 				errc <- nil
 				return
 			}
@@ -252,13 +236,6 @@
 		if err != nil {
 			return err
 		}
-	case err := <-exited:
-		if err != nil {
-			return err
-		}
-	}
-	if !started {
-		return errors.New("dev_appserver.py didn't start")
 	}
 
 	if !ready {
