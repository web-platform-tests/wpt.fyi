--- conflicted
+++ resolved
@@ -51,11 +51,7 @@
 fi
 
 # Create a name for this version
-<<<<<<< HEAD
-VERSION_BRANCH_NAME="$(echo ${BRANCH_NAME:-"$(git rev-parse --abbrev-ref HEAD)"} | tr [:upper:] [:lower:] | tr -c '[:alnum:]\n' - | cut -c 1-28)"
-=======
 VERSION_BRANCH_NAME="$(echo -n ${BRANCH_NAME:-"$(git rev-parse --abbrev-ref HEAD)"} | tr [:upper:] [:lower:] | tr -c [:alnum:] - | cut -c 1-28)"
->>>>>>> 3917eb73
 USER="$(git remote -v get-url origin | sed -E 's#(https?:\/\/|git@)github.com(\/|:)##' | sed 's#/.*$##')-"
 if [[ "${USER}" == "web-platform-tests-" ]]; then USER=""; fi
 
