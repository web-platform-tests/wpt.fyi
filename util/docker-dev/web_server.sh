#!/bin/bash

# Start the Google Cloud web development server in `wptd-dev-instance`
# (started using ./run.sh).

DOCKER_DIR=$(dirname $0)
source "${DOCKER_DIR}/../commands.sh"
source "${DOCKER_DIR}/../logging.sh"
source "${DOCKER_DIR}/../path.sh"
WPTD_PATH=${WPTD_PATH:-$(absdir ${DOCKER_DIR}/../..)}

WPTD_CONTAINER_HOST=0.0.0.0

set -e

usage() {
  USAGE="Usage: web_server.sh [-r]
    -r - Allow remote requests (disable host checking)"
  info "${USAGE}"
}

HOST_CHECKING=true
while getopts ':rh' flag; do
  case "${flag}" in
    r) HOST_CHECKING=false ;;
    h|*) usage && exit 0;;
  esac
done

<<<<<<< HEAD
info "Deleting node_modules so dev_appserver can fall back to local files..."
wptd_exec make go_build FLAGS="-tags=skippackr"
=======
info "Pruning node_modules so dev_appserver can handle watching file updates..."
wptd_exec make webapp_node_modules_prod
>>>>>>> 28c7169a

info "Installing other web server code dependencies"
wptd_exec make dev_appserver_deps

DOCKER_STATUS="${?}"
if [ "${DOCKER_STATUS}" != "0" ]; then
  error "Failed to install web server code dependencies"
  exit "${DOCKER_STATUS}"
fi

info "Starting web server. Port forwarded from wptd-dev-instance: 8080"
wptd_exec_it dev_appserver.py \
   --enable_host_checking $HOST_CHECKING \
   --host $WPTD_CONTAINER_HOST \
   --port=8080 \
   --admin_host=$WPTD_CONTAINER_HOST \
   --admin_port=8000 \
   --api_host=$WPTD_CONTAINER_HOST \
   --api_port=9999 \
   -A=wptdashboard \
   /home/user/wpt.fyi/webapp/web/app.dev.yaml
<|MERGE_RESOLUTION|>--- conflicted
+++ resolved
@@ -27,13 +27,8 @@
   esac
 done
 
-<<<<<<< HEAD
-info "Deleting node_modules so dev_appserver can fall back to local files..."
-wptd_exec make go_build FLAGS="-tags=skippackr"
-=======
 info "Pruning node_modules so dev_appserver can handle watching file updates..."
 wptd_exec make webapp_node_modules_prod
->>>>>>> 28c7169a
 
 info "Installing other web server code dependencies"
 wptd_exec make dev_appserver_deps
