// Copyright 2017 The WPT Dashboard Project. All rights reserved.
// Use of this source code is governed by a BSD-style license that can be
// found in the LICENSE file.

package main

import (
	"flag"
	"fmt"
	"log"
	"net/http"
	"time"

	mapset "github.com/deckarep/golang-set"
	"golang.org/x/net/context"
	"google.golang.org/appengine/datastore"
	"google.golang.org/appengine/remote_api"

	"github.com/web-platform-tests/results-analysis/metrics"
	"github.com/web-platform-tests/wpt.fyi/shared"
)

var (
	host          = flag.String("host", "wpt.fyi", "wpt.fyi host to fetch prod runs from")
	numRemoteRuns = flag.Int("num_remote_runs", 10, "number of remote runs to copy from host to local environment")
	staticRuns    = flag.Bool("static_runs", false, "Include runs in the /static dir")
)

// populate_dev_data.go populates a local running webapp instance with some
// of the latest production entities, so that there's data to view.
//
// Usage (from util/):
// go run populate_dev_data.go
func main() {
	log.SetFlags(log.LstdFlags | log.Lshortfile)
	flag.Parse()

	ctx, err := getRemoteAPIContext()
	if err != nil {
		log.Fatal(err)
	}

	emptySecretToken := &shared.Token{}
	staticDataTime, _ := time.Parse(time.RFC3339, "2017-10-18T00:00:00Z")

	// Follow pattern established in run/*.py data collection code.
	const staticRunSHA = "b952881825"
	const summaryURLFmtString = "http://localhost:8080/static/" + staticRunSHA + "/%s"
	staticTestRuns := shared.TestRuns{
		{
			ProductAtRevision: shared.ProductAtRevision{
				Product: shared.Product{
					BrowserName:    "chrome",
					BrowserVersion: "63.0",
					OSName:         "linux",
					OSVersion:      "3.16",
				},
				Revision: staticRunSHA,
			},
			ResultsURL: fmt.Sprintf(summaryURLFmtString, "chrome-63.0-linux-summary.json.gz"),
			CreatedAt:  staticDataTime,
			Labels:     []string{"chrome"},
		},
		{
			ProductAtRevision: shared.ProductAtRevision{
				Product: shared.Product{
					BrowserName:    "edge",
					BrowserVersion: "15",
					OSName:         "windows",
					OSVersion:      "10",
				},
				Revision: staticRunSHA,
			},
			ResultsURL: fmt.Sprintf(summaryURLFmtString, "edge-15-windows-10-sauce-summary.json.gz"),
			CreatedAt:  staticDataTime,
			Labels:     []string{"edge"},
		},
		{
			ProductAtRevision: shared.ProductAtRevision{
				Product: shared.Product{
					BrowserName:    "firefox",
					BrowserVersion: "57.0",
					OSName:         "linux",
					OSVersion:      "*",
				},
				Revision: staticRunSHA,
			},
			ResultsURL: fmt.Sprintf(summaryURLFmtString, "firefox-57.0-linux-summary.json.gz"),
			CreatedAt:  staticDataTime,
			Labels:     []string{"firefox"},
		},
		{
			ProductAtRevision: shared.ProductAtRevision{
				Product: shared.Product{
					BrowserName:    "safari",
					BrowserVersion: "10",
					OSName:         "macos",
					OSVersion:      "10.12",
				},
				Revision: staticRunSHA,
			},
			ResultsURL: fmt.Sprintf(summaryURLFmtString, "safari-10-macos-10.12-sauce-summary.json.gz"),
			CreatedAt:  staticDataTime,
			Labels:     []string{"safari"},
		},
	}
	labelRuns(staticTestRuns, "test", "static")

	timeZero := time.Unix(0, 0)
	// Follow pattern established in metrics/run/*.go data collection code.
	// Use unzipped JSON for local dev.
	const metricsURLFmtString = "/static/wptd-metrics/0-0/%s.json"
	staticTestRunMetadata := make([]interface{}, len(staticTestRuns))
	for i := range staticTestRuns {
		staticTestRunMetadata[i] = &staticTestRuns[i]
	}
	staticPassRateMetadata := []interface{}{
		&metrics.PassRateMetadata{
			TestRunsMetadata: metrics.TestRunsMetadata{
				StartTime: timeZero,
				EndTime:   timeZero,
				DataURL:   fmt.Sprintf(metricsURLFmtString, "pass-rates"),
			},
		},
	}

	staticFailuresMetadata := []interface{}{
		&metrics.FailuresMetadata{
			TestRunsMetadata: metrics.TestRunsMetadata{
				StartTime: timeZero,
				EndTime:   timeZero,
				DataURL:   fmt.Sprintf(metricsURLFmtString, "chrome-failures"),
			},
			BrowserName: "chrome",
		},
		&metrics.FailuresMetadata{
			TestRunsMetadata: metrics.TestRunsMetadata{
				StartTime: timeZero,
				EndTime:   timeZero,
				DataURL:   fmt.Sprintf(metricsURLFmtString, "edge-failures"),
			},
			BrowserName: "edge",
		},
		&metrics.FailuresMetadata{
			TestRunsMetadata: metrics.TestRunsMetadata{
				StartTime: timeZero,
				EndTime:   timeZero,
				DataURL:   fmt.Sprintf(metricsURLFmtString, "firefox-failures"),
			},
			BrowserName: "firefox",
		},
		&metrics.FailuresMetadata{
			TestRunsMetadata: metrics.TestRunsMetadata{
				StartTime: timeZero,
				EndTime:   timeZero,
				DataURL:   fmt.Sprintf(metricsURLFmtString, "safari-failures"),
			},
			BrowserName: "safari",
		},
	}

	testRunKindName := "TestRun"
	passRateMetadataKindName := metrics.GetDatastoreKindName(
		metrics.PassRateMetadata{})
	failuresMetadataKindName := metrics.GetDatastoreKindName(
		metrics.FailuresMetadata{})

	log.Print("Adding local (empty) secrets...")
	addSecretToken(ctx, "upload-token", emptySecretToken)
	addSecretToken(ctx, "github-api-token", emptySecretToken)

	log.Print("Adding uploader \"test\"...")
	addData(ctx, "Uploader", []interface{}{
		&shared.Uploader{Username: "test", Password: "123"},
	})

	if *staticRuns {
		log.Print("Adding local mock data (static/)...")
		for i, key := range addData(ctx, testRunKindName, staticTestRunMetadata) {
			staticTestRuns[i].ID = key.IntID()
		}
		for i := range staticPassRateMetadata {
			md := staticPassRateMetadata[i].(*metrics.PassRateMetadata)
			md.TestRunIDs = staticTestRuns.GetTestRunIDs()
		}
		for i := range staticFailuresMetadata {
			md := staticFailuresMetadata[i].(*metrics.FailuresMetadata)
			md.TestRunIDs = staticTestRuns.GetTestRunIDs()
		}
		addData(ctx, passRateMetadataKindName, staticPassRateMetadata)
		addData(ctx, failuresMetadataKindName, staticFailuresMetadata)
	}

	log.Print("Adding latest production TestRun data...")
	filters := shared.TestRunFilter{
		Labels:   mapset.NewSetWith("stable"),
		MaxCount: numRemoteRuns,
	}
	copyProdRuns(ctx, filters)

	log.Print("Adding latest experimental TestRun data...")
	filters.Labels = mapset.NewSetWith("experimental")
	copyProdRuns(ctx, filters)
}

func copyProdRuns(ctx context.Context, filters shared.TestRunFilter) {
	for _, aligned := range []bool{false, true} {
		if aligned {
			filters.Aligned = &aligned
		}
		prodTestRuns, err := shared.FetchRuns(*host, filters)
		if err != nil {
			log.Print(err)
			continue
		}
		labelRuns(prodTestRuns, "prod")

		latestProductionTestRunMetadata := make([]interface{}, len(prodTestRuns))
		for i := range prodTestRuns {
			latestProductionTestRunMetadata[i] = &prodTestRuns[i]
		}
		addData(ctx, "TestRun", latestProductionTestRunMetadata)

		passRateMetadataKindName := metrics.GetDatastoreKindName(metrics.PassRateMetadata{})
		filters.MaxCount = nil
		prodPassRateMetadata, err := FetchInterop(*host, filters)
		if err != nil {
			log.Printf("Failed to fetch interop (?aligned=%v).", aligned)
			continue
		}
		// Update the interop IDs to match the newly-copied local test-run IDs.
		// We re-fetch locally because we might have copied a large number of runs,
		// but only want the latest for interop.
		prodPassRateMetadata.TestRunIDs = make([]int64, len(prodPassRateMetadata.TestRuns))
		one := 1
<<<<<<< HEAD
		sha := shared.LatestSHA
		var localRunCopies shared.TestRuns
		if complete {
			var shas []string
			var keys map[string][]*datastore.Key
			if shas, keys, err = shared.GetCompleteRunSHAs(ctx, shared.GetDefaultProducts(), filters.Labels, nil, nil, &one); err != nil {
				log.Printf("Failed to load a complete run SHA: %s", err.Error())
				continue
			}
=======
		var shas []string
		if aligned {
			shas, _ = shared.GetAlignedRunSHAs(ctx, shared.GetDefaultProducts(), filters.Labels, nil, nil, &one)
		}
		var localRunCopies []shared.TestRun
		localRunCopies, err = shared.LoadTestRuns(ctx, shared.GetDefaultProducts(), filters.Labels, shas, nil, nil, &one)
		if len(localRunCopies) != len(prodPassRateMetadata.TestRunIDs) {
			sha := "latest"
>>>>>>> 4dfff1d3
			if len(shas) > 0 {
				sha = shas[0]
				if localRunCopies, err = shared.LoadTestRunsByKeys(ctx, keys[sha]); err != nil {
					log.Printf("Failed to load test runs by keys: %s", err.Error())
					continue
				}
			}
		}
		if len(localRunCopies) != len(prodPassRateMetadata.TestRunIDs) {
			log.Printf("Could not find local copies for SHA %s", sha)
			continue
		}
		for i := range prodPassRateMetadata.TestRunIDs {
			prodPassRateMetadata.TestRunIDs[i] = localRunCopies[i].ID
		}
		addData(ctx, passRateMetadataKindName, []interface{}{&prodPassRateMetadata})
	}
}

func labelRuns(runs []shared.TestRun, labels ...string) {
	for i := range runs {
		for _, label := range labels {
			runs[i].Labels = append(runs[i].Labels, label)
		}
	}
}

func addSecretToken(ctx context.Context, id string, data interface{}) {
	key := datastore.NewKey(ctx, "Token", id, 0, nil)
	if _, err := datastore.Put(ctx, key, data); err != nil {
		log.Fatalf("Failed to add %s secret: %s", id, err.Error())
	}
	log.Printf("Added %s secret", id)
}

func addData(ctx context.Context, kindName string, data []interface{}) (keys []*datastore.Key) {
	keys = make([]*datastore.Key, len(data))
	for i := range data {
		keys[i] = datastore.NewIncompleteKey(ctx, kindName, nil)
	}
	var err error
	if keys, err = datastore.PutMulti(ctx, keys, data); err != nil {
		log.Fatalf("Failed to add %s entities: %s", kindName, err.Error())
	}
	log.Printf("Added %v %s entities", len(data), kindName)
	return keys
}

func getRemoteAPIContext() (context.Context, error) {
	const localhost = "localhost:9999"
	remoteContext, err := remote_api.NewRemoteContext(localhost, http.DefaultClient)
	return remoteContext, err
}

// FetchInterop fetches the PassRateMetadata for the given sha / labels, using
// the API on the given host.
// TODO(lukebjerring): Migrate to results-analysis
func FetchInterop(wptdHost string, filter shared.TestRunFilter) (metrics.PassRateMetadata, error) {
	url := "https://" + wptdHost + "/api/interop"
	url += "?" + filter.ToQuery(true).Encode()

	var interop metrics.PassRateMetadata
	err := shared.FetchJSON(url, &interop)
	return interop, err
}<|MERGE_RESOLUTION|>--- conflicted
+++ resolved
@@ -233,26 +233,15 @@
 		// but only want the latest for interop.
 		prodPassRateMetadata.TestRunIDs = make([]int64, len(prodPassRateMetadata.TestRuns))
 		one := 1
-<<<<<<< HEAD
 		sha := shared.LatestSHA
 		var localRunCopies shared.TestRuns
-		if complete {
+		if aligned {
 			var shas []string
 			var keys map[string][]*datastore.Key
-			if shas, keys, err = shared.GetCompleteRunSHAs(ctx, shared.GetDefaultProducts(), filters.Labels, nil, nil, &one); err != nil {
-				log.Printf("Failed to load a complete run SHA: %s", err.Error())
+			if shas, keys, err = shared.GetAlignedRunSHAs(ctx, shared.GetDefaultProducts(), filters.Labels, nil, nil, &one); err != nil {
+				log.Printf("Failed to load a aligned run SHA: %s", err.Error())
 				continue
 			}
-=======
-		var shas []string
-		if aligned {
-			shas, _ = shared.GetAlignedRunSHAs(ctx, shared.GetDefaultProducts(), filters.Labels, nil, nil, &one)
-		}
-		var localRunCopies []shared.TestRun
-		localRunCopies, err = shared.LoadTestRuns(ctx, shared.GetDefaultProducts(), filters.Labels, shas, nil, nil, &one)
-		if len(localRunCopies) != len(prodPassRateMetadata.TestRunIDs) {
-			sha := "latest"
->>>>>>> 4dfff1d3
 			if len(shas) > 0 {
 				sha = shas[0]
 				if localRunCopies, err = shared.LoadTestRunsByKeys(ctx, keys[sha]); err != nil {
