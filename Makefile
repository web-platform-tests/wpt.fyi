# Copyright 2017 The WPT Dashboard Project. All rights reserved.
# Use of this source code is governed by a BSD-style license that can be
# found in the LICENSE file.

# Make targets in this file are intended to be run inside the Docker container
# environment.

# Make targets can be run in a host environment, but that requires ensuring
# the correct version of tools are installed and environment variables are
# set appropriately.

# Prefer simply expanded variables (:=) to avoid confusion caused by recursion.
# All variables can be overridden in command line by `make target FOO=bar`.

SHELL := /bin/bash
# WPTD_PATH will have a trailing slash, e.g. /home/user/wpt.fyi/
WPTD_PATH := $(dir $(abspath $(lastword $(MAKEFILE_LIST))))
WPT_PATH := $(dir $(WPTD_PATH)/../)
NODE_SELENIUM_PATH := $(WPTD_PATH)webapp/node_modules/selenium-standalone/.selenium/
FIREFOX_PATH := /usr/bin/firefox
CHROME_PATH := /usr/bin/google-chrome
CHROMEDRIVER_PATH=/usr/bin/chromedriver
USE_FRAME_BUFFER := true
STAGING := false
VERBOSE := -v

GO_FILES := $(shell find $(WPTD_PATH) -type f -name '*.go')
GO_TEST_FILES := $(shell find $(WPTD_PATH) -type f -name '*_test.go')

build: go_build

test: go_test python_test

lint: go_lint eslint

prepush: VERBOSE := $() # Empty out the verbose flag.
prepush: go_build go_test lint

python_test: python3 tox
	tox -c results-processor/

# NOTE: We prune before generate, because node_modules are packr'd into the
# binary (and part of the build).
<<<<<<< HEAD
go_build: git mockgen packr
	make webapp_node_modules_prune
	cd $(WPTD_PATH); go get -v ./...
	cd $(WPTD_PATH); go generate ./...
	cd $(WPTD_PATH); go build $(FLAGS) ./...
=======
go_build: git mockgen packr2
	make webapp_node_modules_prod
	go generate ./...
	go build ./...
>>>>>>> 28c7169a

go_lint: golint go_test_tag_lint
	@echo "# Linting the go packages..."
	golint -set_exit_status ./api/...
	# Skip revisions/test
	golint -set_exit_status ./revisions/{announcer,api,epoch,git,service}/...
	golint -set_exit_status ./shared/...
	golint -set_exit_status ./util/...
	golint -set_exit_status ./webapp/...
	golint -set_exit_status ./webdriver/...

go_test_tag_lint:
	# Printing a list of test files without +build tag, asserting empty...
	@TAGLESS=$$(grep -PL '\/\/\s?\+build !?(small|medium|large)' $(GO_TEST_FILES)); \
	if [ -n "$$TAGLESS" ]; then echo -e "Files are missing +build tags:\n$$TAGLESS" && exit 1; fi

go_test: go_small_test go_medium_test

go_small_test: go_build gcc
	go test -tags=small $(VERBOSE) ./...

go_medium_test: go_build dev_appserver_deps gcc
	go test -tags=medium $(VERBOSE) $(FLAGS) ./...

# Use sub-make because otherwise make would only execute the first invocation
# of _go_webdriver_test. Variables will be passed into sub-make implicitly.
go_large_test:
	make go_firefox_test
	make go_chrome_test

go_firefox_test: firefox geckodriver
	make _go_webdriver_test BROWSER=firefox

go_chrome_test: chrome chromedriver
	make _go_webdriver_test BROWSER=chrome

puppeteer_chrome_test: chrome dev_appserver_deps webdriver_node_deps
	cd webdriver; npm test

webdriver_node_deps:
	cd webdriver; npm install

# _go_webdriver_test is not intended to be used directly; use go_firefox_test or
# go_chrome_test instead.
_go_webdriver_test: var-BROWSER java go_build xvfb geckodriver dev_appserver_deps gcc
	# This Go test manages Xvfb itself, so we don't start/stop Xvfb for it.
	# The following variables are defined here because we don't know the
	# path before installing geckodriver as it includes version strings.
	GECKODRIVER_PATH="$(shell find $(NODE_SELENIUM_PATH)geckodriver/ -type f -name '*geckodriver')"; \
	cd webdriver; \
	COMMAND="go test $(VERBOSE) -timeout=15m -tags=large -args \
		-firefox_path=$(FIREFOX_PATH) \
		-geckodriver_path=$$GECKODRIVER_PATH \
		-chrome_path=$(CHROME_PATH) \
		-chromedriver_path=$(CHROMEDRIVER_PATH) \
		-frame_buffer=$(USE_FRAME_BUFFER) \
		-staging=$(STAGING) \
		-browser=$(BROWSER) $(FLAGS)"; \
	if [ "$$UID" == "0" ]; then sudo -u browser $$COMMAND; else $$COMMAND; fi

# NOTE: psmisc includes killall, needed by wct.sh
web_components_test: xvfb firefox chrome webapp_node_modules_all psmisc
	util/wct.sh $(USE_FRAME_BUFFER)

dev_appserver_deps: gcloud-app-engine-python gcloud-app-engine-go gcloud-cloud-datastore-emulator

chrome: wget
	if [[ -z "$$(which google-chrome)" ]]; then \
		ARCHIVE=google-chrome-stable_current_amd64.deb; \
		wget -q https://dl.google.com/linux/direct/$${ARCHIVE}; \
		sudo dpkg --install $${ARCHIVE} 2>/dev/null || true; \
		sudo apt-get install --fix-broken -qqy; \
		sudo dpkg --install $${ARCHIVE} 2>/dev/null; \
	fi

# https://sites.google.com/a/chromium.org/chromedriver/downloads/version-selection
chromedriver: wget unzip chrome
	if [[ ! -f "$(CHROMEDRIVER_PATH)" ]]; then \
		CHROME_VERSION=$$(google-chrome --version | grep -ioE "[0-9]+\.[0-9]+\.[0-9]+"); \
		CHROMEDRIVER_VERSION=$$(curl https://chromedriver.storage.googleapis.com/LATEST_RELEASE_$${CHROME_VERSION}); \
		wget -q https://chromedriver.storage.googleapis.com/$${CHROMEDRIVER_VERSION}/chromedriver_linux64.zip; \
		sudo unzip chromedriver_linux64.zip -d $$(dirname $(CHROMEDRIVER_PATH)); \
		sudo chmod +x $(CHROMEDRIVER_PATH); \
	fi

firefox:
	if [[ -z "$$(which firefox)" ]]; then \
		make firefox_install; \
	fi

firefox_install: firefox_deps bzip2 wget java
	$(WPTD_PATH)webdriver/install.sh $$HOME/browsers
	sudo ln -s $$HOME/browsers/firefox/firefox $(FIREFOX_PATH)

firefox_deps:
	sudo apt-get install -qqy --no-install-suggests $$(apt-cache depends firefox | grep Depends | sed "s/.*ends:\ //" | tr '\n' ' ')

geckodriver: node-selenium-standalone
	cd webapp; `npm bin`/selenium-standalone install --singleDriverInstall=firefox

golint: git
	if [ "$$(which golint)" == "" ]; then \
		go install golang.org/x/lint/golint; \
	fi

mockgen: git
	if [ "$$(which mockgen)" == "" ]; then \
		go install github.com/golang/mock/mockgen; \
	fi

packr2: git
	if [ "$$(which packr2)" == "" ]; then \
		go install github.com/gobuffalo/packr/v2/packr2; \
	fi

package_service: var-APP_PATH
	# Trim the potential "app.staging.yaml" suffix.
	if [[ "$(APP_PATH)" == "api/query/cache/service"* ]]; then \
		APP_PATH="api/query/cache/service"; \
	else \
		APP_PATH="$(APP_PATH)"; \
	fi ; \
	if [[ "$${APP_PATH}" == "revisions/service" || "$${APP_PATH}" == "api/query/cache/service" ]]; then \
		TMP_DIR=$$(mktemp -d); \
		rm -rf $(WPTD_PATH)$${APP_PATH}/wpt.fyi; \
		cp -r $(WPTD_PATH)* $${TMP_DIR}/; \
		mkdir $(WPTD_PATH)$${APP_PATH}/wpt.fyi; \
		cp -r $${TMP_DIR}/* $(WPTD_PATH)$${APP_PATH}/wpt.fyi/; \
		rm -rf $${TMP_DIR}; \
	fi

sys_deps: apt_update
	make gcloud
	make git
	make node

apt_update:
	sudo apt-get -qq update

bzip2: apt-get-bzip2
curl: apt-get-curl
gcc: apt-get-gcc
git: apt-get-git
psmisc: apt-get-psmisc
python3: apt-get-python3.7
python: apt-get-python
tox: apt-get-tox
unzip: apt-get-unzip
wget: apt-get-wget

java:
	@ # java has a different apt-get package name.
	if [[ "$$(which java)" == "" ]]; then \
		sudo apt-get install -qqy --no-install-suggests openjdk-8-jdk; \
	fi

gpg:
	@ # gpg has a different apt-get package name.
	if [[ "$$(which gpg)" == "" ]]; then \
		sudo apt-get install -qqy --no-install-suggests gnupg; \
	fi

node: curl gpg
	if [[ "$$(which node)" == "" ]]; then \
		curl -sL https://deb.nodesource.com/setup_10.x | sudo -E bash -; \
		sudo apt-get install -qqy nodejs; \
	fi

gcloud: python curl gpg
	if [[ "$$(which gcloud)" == "" ]]; then \
		curl -s https://sdk.cloud.google.com > ./install-gcloud.sh; \
		bash ./install-gcloud.sh --disable-prompts --install-dir=$(HOME) > /dev/null; \
		rm -f ./install-gcloud.sh; \
		gcloud components install --quiet core gsutil; \
		gcloud config set disable_usage_reporting false; \
	fi

eslint: webapp_node_modules_all
	cd webapp; npm run lint

dev_data: FLAGS := -remote_host=staging.wpt.fyi
dev_data: git
	go run $(WPTD_PATH)/util/populate_dev_data.go $(FLAGS)

gcloud_login: gcloud
	if [[ -z "$$(gcloud config list account --format "value(core.account)")" ]]; then \
		gcloud auth activate-service-account --key-file $(WPTD_PATH)client-secret.json; \
	fi

deployment_state: go_build gcloud_login package_service var-APP_PATH

deploy_staging: git apt-get-jq
deploy_staging: BRANCH_NAME := $$(git rev-parse --abbrev-ref HEAD)
deploy_staging: deployment_state var-BRANCH_NAME
	gcloud config set project wptdashboard-staging
	if [[ "$(BRANCH_NAME)" == "master" ]]; then \
		util/deploy.sh -q -r -p $(APP_PATH); \
	else \
		util/deploy.sh -q -b $(BRANCH_NAME) $(APP_PATH); \
	fi
	rm -rf $(WPTD_PATH)revisions/service/wpt.fyi
	rm -rf $(WPTD_PATH)api/query/cache/service/wpt.fyi

cleanup_staging_versions: gcloud_login
	$(WPTD_PATH)/util/cleanup-versions.sh

deploy_production: deployment_state
	gcloud config set project wptdashboard
	util/deploy.sh -r $(APP_PATH)
	rm -rf $(WPTD_PATH)revisions/service/wpt.fyi
	rm -rf $(WPTD_PATH)api/query/cache/service/wpt.fyi

webapp_node_modules_all: node
	cd webapp; npm install

webapp_node_modules_prod: webapp_node_modules_all
	cd webapp; npm prune --production

xvfb:
	if [[ "$(USE_FRAME_BUFFER)" == "true" && "$$(which Xvfb)" == "" ]]; then \
		sudo apt-get install -qqy --no-install-suggests xvfb; \
	fi

gcloud-%: gcloud
	gcloud components list --only-local-state --format="value(id)" 2>/dev/null | grep -q "$*" \
		|| gcloud components install --quiet $*

node-%: node
	@ echo "# Installing $*..."
	# Hack to (more quickly) detect whether a package is already installed (available in node).
	cd webapp; node -p "require('$*/package.json').version" 2>/dev/null || npm install --no-save $*

apt-get-%:
	if [[ "$$(which $*)" == "" ]]; then sudo apt-get install -qqy --no-install-suggests $*; fi

env-%:
	@ if [[ "${${*}}" = "" ]]; then echo "Environment variable $* not set"; exit 1; fi

var-%:
	@ if [[ "$($*)" = "" ]]; then echo "Make variable $* not set"; exit 1; fi<|MERGE_RESOLUTION|>--- conflicted
+++ resolved
@@ -41,18 +41,10 @@
 
 # NOTE: We prune before generate, because node_modules are packr'd into the
 # binary (and part of the build).
-<<<<<<< HEAD
-go_build: git mockgen packr
-	make webapp_node_modules_prune
-	cd $(WPTD_PATH); go get -v ./...
-	cd $(WPTD_PATH); go generate ./...
-	cd $(WPTD_PATH); go build $(FLAGS) ./...
-=======
 go_build: git mockgen packr2
 	make webapp_node_modules_prod
 	go generate ./...
 	go build ./...
->>>>>>> 28c7169a
 
 go_lint: golint go_test_tag_lint
 	@echo "# Linting the go packages..."
