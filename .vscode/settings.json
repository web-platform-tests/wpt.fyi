{
  "go.buildTags": "small medium large",
  "search.exclude": {
    "**/node_modules": true,
    "**/bower_components": true,
    "webapp/static": true,
  },
<<<<<<< HEAD
  "debug.node.autoAttach": "on",
=======
>>>>>>> 40b7d5fe
  "go.formatTool": "goimports"
}<|MERGE_RESOLUTION|>--- conflicted
+++ resolved
@@ -3,11 +3,8 @@
   "search.exclude": {
     "**/node_modules": true,
     "**/bower_components": true,
-    "webapp/static": true,
+    "webapp/static": true
   },
-<<<<<<< HEAD
   "debug.node.autoAttach": "on",
-=======
->>>>>>> 40b7d5fe
   "go.formatTool": "goimports"
 }