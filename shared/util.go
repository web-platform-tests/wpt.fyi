--- conflicted
+++ resolved
@@ -16,13 +16,11 @@
 // ExperimentalLabel is the implicit label present for runs marked 'experimental'.
 const ExperimentalLabel = "experimental"
 
-<<<<<<< HEAD
 // LatestSHA is a helper for the 'latest' keyword/special case.
 const LatestSHA = "latest"
-=======
+
 // StableLabel is the implicit label present for runs marked 'stable'.
 const StableLabel = "stable"
->>>>>>> fbee512e
 
 // GetDefaultProducts returns the default set of products to show on wpt.fyi
 func GetDefaultProducts() ProductSpecs {
