--- conflicted
+++ resolved
@@ -10,14 +10,10 @@
 	"net/http"
 	"sort"
 	"strings"
-<<<<<<< HEAD
 	"unicode/utf8"
 
+	"github.com/deckarep/golang-set"
 	"google.golang.org/appengine/datastore"
-=======
-
-	"github.com/deckarep/golang-set"
->>>>>>> 2d56d5de
 )
 
 // All errors are considered fatal
@@ -84,7 +80,6 @@
 	})
 }
 
-<<<<<<< HEAD
 // QueryPrefix returns the given query with a prefix filter on the given
 // field name, using the >= and < filters.
 func QueryPrefix(query *datastore.Query, fieldName, prefix string, desc bool) *datastore.Query {
@@ -96,7 +91,8 @@
 		Order(order).
 		Filter(fieldName+" >=", prefix).
 		Filter(fieldName+" <=", fmt.Sprintf("%s%c", prefix, utf8.MaxRune))
-=======
+}
+
 // ToStringSlice converts a set to a typed string slice.
 func ToStringSlice(set mapset.Set) []string {
 	if set == nil {
@@ -108,5 +104,4 @@
 		result[i] = item.(string)
 	}
 	return result
->>>>>>> 2d56d5de
 }