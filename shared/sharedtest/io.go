--- conflicted
+++ resolved
@@ -31,12 +31,8 @@
 	return nil
 }
 
-<<<<<<< HEAD
+// NewMockWriteCloser creates a new MockWriteCloser.
 func NewMockWriteCloser(t *testing.T) *MockWriteCloser {
-=======
-// NewMockWriteCloser creates a new MockWriteCloser.
-func NewMockWriteCloser(t *testing.T, c chan bool) *MockWriteCloser {
->>>>>>> 89dd5057
 	return &MockWriteCloser{
 		b:      bytes.Buffer{},
 		closed: false,
