// +build medium

package shared

import (
	"strconv"
	"strings"
	"testing"
	"time"

	mapset "github.com/deckarep/golang-set"
	"github.com/web-platform-tests/wpt.fyi/shared/sharedtest"

	"github.com/stretchr/testify/assert"
	"google.golang.org/appengine/datastore"
)

func TestLoadTestRuns(t *testing.T) {
	testRun := TestRun{
		ProductAtRevision: ProductAtRevision{
			Product: Product{
				BrowserName:    "chrome",
				BrowserVersion: "63.0",
				OSName:         "linux",
			},
			Revision: "1234567890",
		},
		ResultsURL: "/static/chrome-63.0-linux-summary.json.gz",
		CreatedAt:  time.Now(),
	}

	ctx, done, err := sharedtest.NewAEContext(true)
	assert.Nil(t, err)
	defer done()

	key := datastore.NewIncompleteKey(ctx, "TestRun", nil)
	key, _ = datastore.Put(ctx, key, &testRun)

	chrome, _ := ParseProductSpec("chrome")
	loaded, err := LoadTestRuns(ctx, []ProductSpec{chrome}, nil, nil, nil, nil, nil)
	assert.Nil(t, err)
	assert.Equal(t, 1, len(loaded))
	assert.Equalf(t, key.IntID(), loaded[0].ID, "ID field should be populated.")
}

func TestLoadTestRuns_Experimental_Only(t *testing.T) {
	testRuns := TestRuns{
		TestRun{
			ProductAtRevision: ProductAtRevision{
				Product: Product{
					BrowserName:    "chrome",
					BrowserVersion: "63.0",
					OSName:         "linux",
				},
				Revision: "1234567890",
			},
			ResultsURL: "/static/chrome-63.0-linux-summary.json.gz",
			CreatedAt:  time.Now(),
		},
		TestRun{
			// We no longer have runs like this (with the "-experimental" suffix but without
			// the "experimental" label; and it should no longer be considered experimental.
			ProductAtRevision: ProductAtRevision{
				Product: Product{
					BrowserName:    "chrome-experimental",
					BrowserVersion: "63.0",
					OSName:         "linux",
				},
				Revision: "1234567890",
			},
			ResultsURL: "/static/chrome-experimental-63.0-linux-summary.json.gz",
			CreatedAt:  time.Now(),
		},
		TestRun{
			ProductAtRevision: ProductAtRevision{
				Product: Product{
					BrowserName:    "chrome",
					BrowserVersion: "64.0",
					OSName:         "linux",
				},
				Revision: "1234567890",
			},
			ResultsURL: "/static/chrome-64.0-linux-summary.json.gz",
			CreatedAt:  time.Now(),
			Labels:     []string{"experimental"},
		},
		TestRun{
			ProductAtRevision: ProductAtRevision{
				Product: Product{
					BrowserName:    "chrome-experimental",
					BrowserVersion: "65.0",
					OSName:         "linux",
				},
				Revision: "1234567890",
			},
			ResultsURL: "/static/chrome-experimental-65.0-linux-summary.json.gz",
			CreatedAt:  time.Now(),
			Labels:     []string{"experimental"},
		},
	}

	ctx, done, err := sharedtest.NewAEContext(true)
	assert.Nil(t, err)
	defer done()

	keys := make([]*datastore.Key, len(testRuns))
	for i := range testRuns {
		keys[i] = datastore.NewIncompleteKey(ctx, "TestRun", nil)
	}
	keys, err = datastore.PutMulti(ctx, keys, testRuns)
	assert.Nil(t, err)

	chrome, chromeExperimental := ProductSpec{}, ProductSpec{}
	chrome.BrowserName = "chrome"
	chromeExperimental.BrowserName = "chrome-experimental"
	products := ProductSpecs{chrome, chromeExperimental}
	labels := mapset.NewSet()
	labels.Add("experimental")
	ten := 10
	loaded, err := LoadTestRuns(ctx, products, labels, nil, nil, nil, &ten)
	assert.Nil(t, err)
	assert.Equal(t, 2, len(loaded))
	assert.Equal(t, "64.0", loaded[0].BrowserVersion)
	assert.Equal(t, "65.0", loaded[1].BrowserVersion)
}

func TestLoadTestRuns_LabelinProductSpec(t *testing.T) {
	testRuns := []TestRun{
		TestRun{
			ProductAtRevision: ProductAtRevision{
				Product: Product{BrowserName: "chrome"},
			},
			Labels: []string{"foo"},
		},
		TestRun{
			ProductAtRevision: ProductAtRevision{
				Product: Product{BrowserName: "chrome"},
			},
			Labels: []string{"bar"},
		},
	}

	ctx, done, err := sharedtest.NewAEContext(true)
	assert.Nil(t, err)
	defer done()

	keys := make([]*datastore.Key, len(testRuns))
	for i := range testRuns {
		keys[i] = datastore.NewIncompleteKey(ctx, "TestRun", nil)
	}
	keys, err = datastore.PutMulti(ctx, keys, testRuns)
	assert.Nil(t, err)

	products := make([]ProductSpec, 1)
	products[0].BrowserName = "chrome"
	products[0].Labels = mapset.NewSetWith("foo")
	loaded, err := LoadTestRuns(ctx, products, nil, nil, nil, nil, nil)
	assert.Nil(t, err)
	assert.Equal(t, 1, len(loaded))
	assert.Equal(t, "foo", loaded[0].Labels[0])
}

func TestLoadTestRuns_SHAinProductSpec(t *testing.T) {
	testRuns := []TestRun{
		TestRun{
			ProductAtRevision: ProductAtRevision{
				Product:  Product{BrowserName: "chrome"},
				Revision: "0000000000",
			},
		},
		TestRun{
			ProductAtRevision: ProductAtRevision{
				Product:  Product{BrowserName: "chrome"},
				Revision: "1111111111",
			},
		},
	}

	ctx, done, err := sharedtest.NewAEContext(true)
	assert.Nil(t, err)
	defer done()

	keys := make([]*datastore.Key, len(testRuns))
	for i := range testRuns {
		keys[i] = datastore.NewIncompleteKey(ctx, "TestRun", nil)
	}
	keys, err = datastore.PutMulti(ctx, keys, testRuns)
	assert.Nil(t, err)

	products := make([]ProductSpec, 1)
	products[0].BrowserName = "chrome"
	products[0].Revision = "1111111111"
	loaded, err := LoadTestRuns(ctx, products, nil, nil, nil, nil, nil)
	assert.Nil(t, err)
	assert.Equal(t, 1, len(loaded))
	assert.Equal(t, "1111111111", loaded[0].Revision)
}

func TestLoadTestRuns_MultipleSHAs(t *testing.T) {
	var testRuns TestRuns
	for i := 0; i < 3; i++ {
		testRun := TestRun{}
		testRun.BrowserName = "chrome"
		testRun.Revision = strings.Repeat(strconv.FormatInt(int64(i), 10), 10)
		testRuns = append(testRuns, testRun)
	}

	ctx, done, err := sharedtest.NewAEContext(true)
	assert.Nil(t, err)
	defer done()

	keys := make([]*datastore.Key, len(testRuns))
	for i := range testRuns {
		keys[i] = datastore.NewIncompleteKey(ctx, "TestRun", nil)
	}
	keys, err = datastore.PutMulti(ctx, keys, testRuns)
	assert.Nil(t, err)

	products := make([]ProductSpec, 1)
	products[0].BrowserName = "chrome"
	shas := []string{"1111111111", "2222222222"}
	loaded, err := LoadTestRuns(ctx, products, nil, shas, nil, nil, nil)
	assert.Nil(t, err)
	assert.Equal(t, 2, len(loaded))
	assert.Equal(t, shas[0], loaded[0].Revision)
	assert.Equal(t, shas[1], loaded[1].Revision)
}

func TestLoadTestRuns_Ordering(t *testing.T) {
	testRuns := []TestRun{
		TestRun{
			ProductAtRevision: ProductAtRevision{
				Product: Product{
					BrowserName: "chrome",
				},
				Revision: "1234567890",
			},
			CreatedAt: time.Now(),
			TimeStart: time.Now().AddDate(0, 0, -1),
		},
		TestRun{
			ProductAtRevision: ProductAtRevision{
				Product: Product{
					BrowserName: "chrome",
				},
				Revision: "0987654321",
			},
			CreatedAt: time.Now().AddDate(0, 0, -1),
			TimeStart: time.Now(),
		},
	}

	ctx, done, err := sharedtest.NewAEContext(true)
	assert.Nil(t, err)
	defer done()

	for _, testRun := range testRuns {
		key := datastore.NewIncompleteKey(ctx, "TestRun", nil)
		datastore.Put(ctx, key, &testRun)
	}

	chrome, _ := ParseProductSpec("chrome")
	loaded, err := LoadTestRuns(ctx, []ProductSpec{chrome}, nil, nil, nil, nil, nil)
	assert.Nil(t, err)
	assert.Equal(t, 2, len(loaded))
	// Runs should be ordered descendingly by TimeStart.
	assert.Equal(t, "0987654321", loaded[0].Revision)
	assert.Equal(t, "1234567890", loaded[1].Revision)
}

func TestLoadTestRuns_From(t *testing.T) {
	now := time.Now()
	yesterday := now.AddDate(0, 0, -1)
	lastWeek := now.AddDate(0, 0, -7)
	testRuns := []TestRun{
		TestRun{
			ProductAtRevision: ProductAtRevision{
				Product: Product{
					BrowserName: "chrome",
				},
				Revision: "1234567890",
			},
			TimeStart: now,
		},
		TestRun{
			ProductAtRevision: ProductAtRevision{
				Product: Product{
					BrowserName: "chrome",
				},
				Revision: "0987654321",
			},
			TimeStart: lastWeek,
		},
	}

	ctx, done, err := sharedtest.NewAEContext(true)
	assert.Nil(t, err)
	defer done()

	for _, testRun := range testRuns {
		key := datastore.NewIncompleteKey(ctx, "TestRun", nil)
		datastore.Put(ctx, key, &testRun)
	}

	chrome, _ := ParseProductSpec("chrome")
	loaded, err := LoadTestRuns(ctx, []ProductSpec{chrome}, nil, nil, &yesterday, nil, nil)
	assert.Nil(t, err)
	assert.Equal(t, 1, len(loaded))
	assert.Equal(t, "1234567890", loaded[0].Revision)
}

func TestLoadTestRuns_To(t *testing.T) {
	now := time.Now()
	yesterday := now.AddDate(0, 0, -1)
	testRuns := []TestRun{
		TestRun{
			ProductAtRevision: ProductAtRevision{
				Product: Product{
					BrowserName: "chrome",
				},
				Revision: "1234567890",
			},
			TimeStart: now,
		},
		TestRun{
			ProductAtRevision: ProductAtRevision{
				Product: Product{
					BrowserName: "chrome",
				},
				Revision: "0987654321",
			},
			TimeStart: yesterday,
		},
	}

	ctx, done, err := sharedtest.NewAEContext(true)
	assert.Nil(t, err)
	defer done()

	for _, testRun := range testRuns {
		key := datastore.NewIncompleteKey(ctx, "TestRun", nil)
		datastore.Put(ctx, key, &testRun)
	}

	chrome, _ := ParseProductSpec("chrome")
	loaded, err := LoadTestRuns(ctx, []ProductSpec{chrome}, nil, nil, nil, &now, nil)
	assert.Nil(t, err)
	assert.Equal(t, 1, len(loaded))
	assert.Equal(t, "0987654321", loaded[0].Revision)
}

func TestGetCompleteRunSHAs(t *testing.T) {
	ctx, done, err := sharedtest.NewAEContext(true)
	assert.Nil(t, err)
	defer done()

	browserNames := GetDefaultBrowserNames()

	// Nothing in datastore.
	shas, _ := GetCompleteRunSHAs(ctx, nil, nil, nil)
	assert.Equal(t, 0, len(shas))

	// Only 3 browsers.
	run := TestRun{
		ProductAtRevision: ProductAtRevision{
			Revision: "abcdef0000",
		},
		TimeStart: time.Now().AddDate(0, 0, -1),
	}
	for _, browser := range browserNames[:len(browserNames)-1] {
		run.BrowserName = browser
		datastore.Put(ctx, datastore.NewIncompleteKey(ctx, "TestRun", nil), &run)
	}
	shas, _ = GetCompleteRunSHAs(ctx, nil, nil, nil)
	assert.Equal(t, 0, len(shas))

	// All 4 browsers, but experimental.
	run.Revision = "abcdef0111"
	run.TimeStart = time.Now().AddDate(0, 0, -2)
	for _, browser := range browserNames {
		run.BrowserName = browser + "-" + ExperimentalLabel
		datastore.Put(ctx, datastore.NewIncompleteKey(ctx, "TestRun", nil), &run)
	}
	shas, _ = GetCompleteRunSHAs(ctx, nil, nil, nil)
	assert.Equal(t, 0, len(shas))

	// 2 browsers, and other 2, but experimental.
	run.Revision = "abcdef0222"
	run.TimeStart = time.Now().AddDate(0, 0, -3)
	for i, browser := range browserNames {
		run.BrowserName = browser
		if i > 1 {
			run.BrowserName += "-" + ExperimentalLabel
		}
		datastore.Put(ctx, datastore.NewIncompleteKey(ctx, "TestRun", nil), &run)
	}
	shas, _ = GetCompleteRunSHAs(ctx, nil, nil, nil)
	assert.Equal(t, 0, len(shas))

<<<<<<< HEAD
=======
	// 2 browsers which are twice.
	run.Revision = "abcdef0333"
	run.TimeStart = time.Now().AddDate(0, 0, -3)
	for _, browser := range browserNames[:2] {
		run.BrowserName = browser
		datastore.Put(ctx, datastore.NewIncompleteKey(ctx, "TestRun", nil), &run)
		datastore.Put(ctx, datastore.NewIncompleteKey(ctx, "TestRun", nil), &run)
	}
	shas, _ = GetCompleteRunSHAs(ctx, nil, nil, nil)
	assert.Equal(t, 0, len(shas))

>>>>>>> b29a5529
	// All 4 browsers.
	run.Revision = "abcdef0123"
	run.TimeStart = time.Now().AddDate(0, 0, -4)
	for _, browser := range browserNames {
		run.BrowserName = browser
		datastore.Put(ctx, datastore.NewIncompleteKey(ctx, "TestRun", nil), &run)
	}
	shas, _ = GetCompleteRunSHAs(ctx, nil, nil, nil)
	assert.Equal(t, []string{"abcdef0123"}, shas)

	// Another (earlier) run, also all 4 browsers.
	run.Revision = "abcdef9999"
	run.TimeStart = time.Now().AddDate(0, 0, -5)
	for _, browser := range browserNames {
		run.BrowserName = browser
		datastore.Put(ctx, datastore.NewIncompleteKey(ctx, "TestRun", nil), &run)
	}
	shas, _ = GetCompleteRunSHAs(ctx, nil, nil, nil)
	assert.Equal(t, []string{"abcdef0123", "abcdef9999"}, shas)
	// Limit 1
	one := 1
	shas, _ = GetCompleteRunSHAs(ctx, nil, nil, &one)
	assert.Equal(t, []string{"abcdef0123"}, shas)
	// From 4 days ago @ midnight.
	from := time.Now().AddDate(0, 0, -4).Truncate(24 * time.Hour)
	shas, _ = GetCompleteRunSHAs(ctx, &from, nil, nil)
	assert.Equal(t, []string{"abcdef0123"}, shas)
}<|MERGE_RESOLUTION|>--- conflicted
+++ resolved
@@ -397,8 +397,6 @@
 	shas, _ = GetCompleteRunSHAs(ctx, nil, nil, nil)
 	assert.Equal(t, 0, len(shas))
 
-<<<<<<< HEAD
-=======
 	// 2 browsers which are twice.
 	run.Revision = "abcdef0333"
 	run.TimeStart = time.Now().AddDate(0, 0, -3)
@@ -410,7 +408,6 @@
 	shas, _ = GetCompleteRunSHAs(ctx, nil, nil, nil)
 	assert.Equal(t, 0, len(shas))
 
->>>>>>> b29a5529
 	// All 4 browsers.
 	run.Revision = "abcdef0123"
 	run.TimeStart = time.Now().AddDate(0, 0, -4)
