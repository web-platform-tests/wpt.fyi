// +build medium

package shared_test

import (
	"testing"
	"time"

	mapset "github.com/deckarep/golang-set"
	"github.com/web-platform-tests/wpt.fyi/shared"
	"github.com/web-platform-tests/wpt.fyi/shared/sharedtest"

	"github.com/stretchr/testify/assert"
	"google.golang.org/appengine/datastore"
)

func TestLoadTestRuns(t *testing.T) {
	testRun := shared.TestRun{
		ProductAtRevision: shared.ProductAtRevision{
			Product: shared.Product{
				BrowserName:    "chrome",
				BrowserVersion: "63.0",
				OSName:         "linux",
			},
			Revision: "1234567890",
		},
		ResultsURL: "/static/chrome-63.0-linux-summary.json.gz",
		CreatedAt:  time.Now(),
	}

	ctx, done, err := sharedtest.NewAEContext(true)
	assert.Nil(t, err)
	defer done()

	key := datastore.NewIncompleteKey(ctx, "TestRun", nil)
	key, _ = datastore.Put(ctx, key, &testRun)

	chrome, _ := shared.ParseProductSpec("chrome")
	loaded, err := shared.LoadTestRuns(ctx, []shared.ProductSpec{chrome}, nil, shared.LatestSHA, nil, nil, nil)
	assert.Nil(t, err)
	assert.Equal(t, 1, len(loaded))
	assert.Equalf(t, key.IntID(), loaded[0].ID, "ID field should be populated.")
}

func TestLoadTestRuns_Experimental_Only(t *testing.T) {
	testRuns := shared.TestRuns{
		shared.TestRun{
			ProductAtRevision: shared.ProductAtRevision{
				Product: shared.Product{
					BrowserName:    "chrome",
					BrowserVersion: "63.0",
					OSName:         "linux",
				},
				Revision: "1234567890",
			},
			ResultsURL: "/static/chrome-63.0-linux-summary.json.gz",
			CreatedAt:  time.Now(),
		},
		shared.TestRun{
			// We no longer have runs like this (with the "-experimental" suffix but without
			// the "experimental" label; and it should no longer be considered experimental.
			ProductAtRevision: shared.ProductAtRevision{
				Product: shared.Product{
					BrowserName:    "chrome-experimental",
					BrowserVersion: "63.0",
					OSName:         "linux",
				},
				Revision: "1234567890",
			},
			ResultsURL: "/static/chrome-experimental-63.0-linux-summary.json.gz",
			CreatedAt:  time.Now(),
		},
		shared.TestRun{
			ProductAtRevision: shared.ProductAtRevision{
				Product: shared.Product{
					BrowserName:    "chrome",
					BrowserVersion: "64.0",
					OSName:         "linux",
				},
				Revision: "1234567890",
			},
			ResultsURL: "/static/chrome-64.0-linux-summary.json.gz",
			CreatedAt:  time.Now(),
			Labels:     []string{"experimental"},
		},
		shared.TestRun{
			ProductAtRevision: shared.ProductAtRevision{
				Product: shared.Product{
					BrowserName:    "chrome-experimental",
					BrowserVersion: "65.0",
					OSName:         "linux",
				},
				Revision: "1234567890",
			},
			ResultsURL: "/static/chrome-experimental-65.0-linux-summary.json.gz",
			CreatedAt:  time.Now(),
			Labels:     []string{"experimental"},
		},
	}

	ctx, done, err := sharedtest.NewAEContext(true)
	assert.Nil(t, err)
	defer done()

	keys := make([]*datastore.Key, len(testRuns))
	for i := range testRuns {
		keys[i] = datastore.NewIncompleteKey(ctx, "TestRun", nil)
	}
	keys, err = datastore.PutMulti(ctx, keys, testRuns)
	assert.Nil(t, err)

	chrome, chromeExperimental := shared.ProductSpec{}, shared.ProductSpec{}
	chrome.BrowserName = "chrome"
	chromeExperimental.BrowserName = "chrome-experimental"
	products := shared.ProductSpecs{chrome, chromeExperimental}
	labels := mapset.NewSet()
	labels.Add("experimental")
	ten := 10
	loaded, err := shared.LoadTestRuns(ctx, products, labels, shared.LatestSHA, nil, nil, &ten)
	assert.Nil(t, err)
	assert.Equal(t, 2, len(loaded))
	assert.Equal(t, "64.0", loaded[0].BrowserVersion)
	assert.Equal(t, "65.0", loaded[1].BrowserVersion)
}

func TestLoadTestRuns_LabelinProductSpec(t *testing.T) {
	testRuns := []shared.TestRun{
		shared.TestRun{
			ProductAtRevision: shared.ProductAtRevision{
				Product: shared.Product{BrowserName: "chrome"},
			},
			Labels: []string{"foo"},
		},
		shared.TestRun{
			ProductAtRevision: shared.ProductAtRevision{
				Product: shared.Product{BrowserName: "chrome"},
			},
			Labels: []string{"bar"},
		},
	}

	ctx, done, err := sharedtest.NewAEContext(true)
	assert.Nil(t, err)
	defer done()

	keys := make([]*datastore.Key, len(testRuns))
	for i := range testRuns {
		keys[i] = datastore.NewIncompleteKey(ctx, "TestRun", nil)
	}
	keys, err = datastore.PutMulti(ctx, keys, testRuns)
	assert.Nil(t, err)

	products := make([]shared.ProductSpec, 1)
	products[0].BrowserName = "chrome"
	products[0].Labels = mapset.NewSetWith("foo")
	loaded, err := shared.LoadTestRuns(ctx, products, nil, shared.LatestSHA, nil, nil, nil)
	assert.Nil(t, err)
	assert.Equal(t, 1, len(loaded))
	assert.Equal(t, "foo", loaded[0].Labels[0])
}

func TestLoadTestRuns_SHAinProductSpec(t *testing.T) {
	testRuns := []shared.TestRun{
		shared.TestRun{
			ProductAtRevision: shared.ProductAtRevision{
				Product:  shared.Product{BrowserName: "chrome"},
				Revision: "0000000000",
			},
		},
		shared.TestRun{
			ProductAtRevision: shared.ProductAtRevision{
				Product:  shared.Product{BrowserName: "chrome"},
				Revision: "1111111111",
			},
		},
	}

	ctx, done, err := sharedtest.NewAEContext(true)
	assert.Nil(t, err)
	defer done()

	keys := make([]*datastore.Key, len(testRuns))
	for i := range testRuns {
		keys[i] = datastore.NewIncompleteKey(ctx, "TestRun", nil)
	}
	keys, err = datastore.PutMulti(ctx, keys, testRuns)
	assert.Nil(t, err)

	products := make([]shared.ProductSpec, 1)
	products[0].BrowserName = "chrome"
	products[0].Revision = "1111111111"
	loaded, err := shared.LoadTestRuns(ctx, products, nil, shared.LatestSHA, nil, nil, nil)
	assert.Nil(t, err)
	assert.Equal(t, 1, len(loaded))
	assert.Equal(t, "1111111111", loaded[0].Revision)
}

func TestLoadTestRuns_Ordering(t *testing.T) {
	testRuns := []shared.TestRun{
		shared.TestRun{
			ProductAtRevision: shared.ProductAtRevision{
				Product: shared.Product{
					BrowserName: "chrome",
				},
				Revision: "1234567890",
			},
			CreatedAt: time.Now(),
			TimeStart: time.Now().AddDate(0, 0, -1),
		},
		shared.TestRun{
			ProductAtRevision: shared.ProductAtRevision{
				Product: shared.Product{
					BrowserName: "chrome",
				},
				Revision: "0987654321",
			},
			CreatedAt: time.Now().AddDate(0, 0, -1),
			TimeStart: time.Now(),
		},
	}

	ctx, done, err := sharedtest.NewAEContext(true)
	assert.Nil(t, err)
	defer done()

	for _, testRun := range testRuns {
		key := datastore.NewIncompleteKey(ctx, "TestRun", nil)
		datastore.Put(ctx, key, &testRun)
	}

	chrome, _ := shared.ParseProductSpec("chrome")
	loaded, err := shared.LoadTestRuns(ctx, []shared.ProductSpec{chrome}, nil, shared.LatestSHA, nil, nil, nil)
	assert.Nil(t, err)
	assert.Equal(t, 2, len(loaded))
	// Runs should be ordered descendingly by TimeStart.
	assert.Equal(t, "0987654321", loaded[0].Revision)
	assert.Equal(t, "1234567890", loaded[1].Revision)
}

func TestLoadTestRuns_From(t *testing.T) {
	now := time.Now()
	yesterday := now.AddDate(0, 0, -1)
	lastWeek := now.AddDate(0, 0, -7)
	testRuns := []shared.TestRun{
		shared.TestRun{
			ProductAtRevision: shared.ProductAtRevision{
				Product: shared.Product{
					BrowserName: "chrome",
				},
				Revision: "1234567890",
			},
			TimeStart: now,
		},
		shared.TestRun{
			ProductAtRevision: shared.ProductAtRevision{
				Product: shared.Product{
					BrowserName: "chrome",
				},
				Revision: "0987654321",
			},
			TimeStart: lastWeek,
		},
	}

	ctx, done, err := sharedtest.NewAEContext(true)
	assert.Nil(t, err)
	defer done()

	for _, testRun := range testRuns {
		key := datastore.NewIncompleteKey(ctx, "TestRun", nil)
		datastore.Put(ctx, key, &testRun)
	}

	chrome, _ := shared.ParseProductSpec("chrome")
	loaded, err := shared.LoadTestRuns(ctx, []shared.ProductSpec{chrome}, nil, shared.LatestSHA, &yesterday, nil, nil)
	assert.Nil(t, err)
	assert.Equal(t, 1, len(loaded))
	assert.Equal(t, "1234567890", loaded[0].Revision)
}

func TestLoadTestRuns_To(t *testing.T) {
	now := time.Now()
	yesterday := now.AddDate(0, 0, -1)
	testRuns := []shared.TestRun{
		shared.TestRun{
			ProductAtRevision: shared.ProductAtRevision{
				Product: shared.Product{
					BrowserName: "chrome",
				},
				Revision: "1234567890",
			},
			TimeStart: now,
		},
		shared.TestRun{
			ProductAtRevision: shared.ProductAtRevision{
				Product: shared.Product{
					BrowserName: "chrome",
				},
				Revision: "0987654321",
			},
			TimeStart: yesterday,
		},
	}

	ctx, done, err := sharedtest.NewAEContext(true)
	assert.Nil(t, err)
	defer done()

	for _, testRun := range testRuns {
		key := datastore.NewIncompleteKey(ctx, "TestRun", nil)
		datastore.Put(ctx, key, &testRun)
	}

	chrome, _ := shared.ParseProductSpec("chrome")
	loaded, err := shared.LoadTestRuns(ctx, shared.ProductSpecs{chrome}, nil, shared.LatestSHA, nil, &now, nil)
	assert.Nil(t, err)
	assert.Equal(t, 1, len(loaded))
	assert.Equal(t, "0987654321", loaded[0].Revision)
}

func TestGetAlignedRunSHAs(t *testing.T) {
	ctx, done, err := sharedtest.NewAEContext(true)
	assert.Nil(t, err)
	defer done()

	browserNames := shared.GetDefaultBrowserNames()

	// Nothing in datastore.
	shas, _, _ := shared.GetAlignedRunSHAs(ctx, shared.GetDefaultProducts(), nil, nil, nil, nil)
	assert.Equal(t, 0, len(shas))

	// Only 3 browsers.
	run := shared.TestRun{
		ProductAtRevision: shared.ProductAtRevision{
			Revision: "abcdef0000",
		},
		Labels:    []string{"foo"},
		TimeStart: time.Now().AddDate(0, 0, -1),
	}
	for _, browser := range browserNames[:len(browserNames)-1] {
		run.BrowserName = browser
		datastore.Put(ctx, datastore.NewIncompleteKey(ctx, "TestRun", nil), &run)
	}
	shas, _, _ = shared.GetAlignedRunSHAs(ctx, shared.GetDefaultProducts(), nil, nil, nil, nil)
	assert.Len(t, shas, 0)

	// But, if request by any subset of those 3 browsers, we find the SHA.
	var products shared.ProductSpecs
	for _, browser := range browserNames[:len(browserNames)-1] {
		product := shared.ProductSpec{}
		product.BrowserName = browser
		products = append(products, product)
		shas, _, _ = shared.GetAlignedRunSHAs(ctx, products, nil, nil, nil, nil)
		assert.Len(t, shas, 1)
	}
	// And labels
	shas, _, _ = shared.GetAlignedRunSHAs(ctx, products, mapset.NewSetWith("foo"), nil, nil, nil)
	assert.Len(t, shas, 1)
	shas, _, _ = shared.GetAlignedRunSHAs(ctx, products, mapset.NewSetWith("bar"), nil, nil, nil)
	assert.Len(t, shas, 0)

	// All 4 browsers, but experimental.
	run.Revision = "abcdef0111"
	run.TimeStart = time.Now().AddDate(0, 0, -2)
	for _, browser := range browserNames {
		run.BrowserName = browser + "-" + shared.ExperimentalLabel
		datastore.Put(ctx, datastore.NewIncompleteKey(ctx, "TestRun", nil), &run)
	}
	shas, _, _ = shared.GetAlignedRunSHAs(ctx, shared.GetDefaultProducts(), nil, nil, nil, nil)
	assert.Equal(t, 0, len(shas))

	// 2 browsers, and other 2, but experimental.
	run.Revision = "abcdef0222"
	run.TimeStart = time.Now().AddDate(0, 0, -3)
	for i, browser := range browserNames {
		run.BrowserName = browser
		if i > 1 {
			run.BrowserName += "-" + shared.ExperimentalLabel
		}
		datastore.Put(ctx, datastore.NewIncompleteKey(ctx, "TestRun", nil), &run)
	}
	shas, _, _ = shared.GetAlignedRunSHAs(ctx, shared.GetDefaultProducts(), nil, nil, nil, nil)
	assert.Equal(t, 0, len(shas))

	// 2 browsers which are twice.
	run.Revision = "abcdef0333"
	run.TimeStart = time.Now().AddDate(0, 0, -3)
	for _, browser := range browserNames[:2] {
		run.BrowserName = browser
		datastore.Put(ctx, datastore.NewIncompleteKey(ctx, "TestRun", nil), &run)
		datastore.Put(ctx, datastore.NewIncompleteKey(ctx, "TestRun", nil), &run)
	}
	shas, _, _ = shared.GetAlignedRunSHAs(ctx, shared.GetDefaultProducts(), nil, nil, nil, nil)
	assert.Equal(t, 0, len(shas))

	// All 4 browsers.
	run.Revision = "abcdef0123"
	run.TimeStart = time.Now().AddDate(0, 0, -4)
	for _, browser := range browserNames {
		run.BrowserName = browser
		datastore.Put(ctx, datastore.NewIncompleteKey(ctx, "TestRun", nil), &run)
	}
	shas, _, _ = shared.GetAlignedRunSHAs(ctx, shared.GetDefaultProducts(), nil, nil, nil, nil)
	assert.Equal(t, []string{"abcdef0123"}, shas)

	// Another (earlier) run, also all 4 browsers.
	run.Revision = "abcdef9999"
	run.TimeStart = time.Now().AddDate(0, 0, -5)
	for _, browser := range browserNames {
		run.BrowserName = browser
		datastore.Put(ctx, datastore.NewIncompleteKey(ctx, "TestRun", nil), &run)
	}
	shas, _, _ = shared.GetAlignedRunSHAs(ctx, shared.GetDefaultProducts(), nil, nil, nil, nil)
	assert.Equal(t, []string{"abcdef0123", "abcdef9999"}, shas)
	// Limit 1
	one := 1
	shas, _, _ = shared.GetAlignedRunSHAs(ctx, shared.GetDefaultProducts(), nil, nil, nil, &one)
	assert.Equal(t, []string{"abcdef0123"}, shas)
	// From 4 days ago @ midnight.
	from := time.Now().AddDate(0, 0, -4).Truncate(24 * time.Hour)
	shas, _, _ = shared.GetAlignedRunSHAs(ctx, shared.GetDefaultProducts(), nil, &from, nil, nil)
	assert.Equal(t, []string{"abcdef0123"}, shas)
}
<<<<<<< HEAD
=======

>>>>>>> 1cae5b09
func TestIsFeatureEnabled(t *testing.T) {
	i, err := sharedtest.NewAEInstance(true)
	assert.Nil(t, err)
	defer i.Close()
	r, err := i.NewRequest("GET", "/", nil)
	assert.Nil(t, err)
	flagName := "foo"
	ctx := shared.NewAppEngineContext(r)
	key := datastore.NewKey(ctx, "Flag", flagName, 0, nil)
	// No flag value.
	assert.False(t, shared.IsFeatureEnabled(ctx, flagName))
	// Disabled flag.
	datastore.Put(ctx, key, &shared.Flag{Enabled: false})
	assert.False(t, shared.IsFeatureEnabled(ctx, flagName))
	// Enabled flag.
	datastore.Put(ctx, key, &shared.Flag{Enabled: true})
	assert.True(t, shared.IsFeatureEnabled(ctx, flagName))
<<<<<<< HEAD
}

func TestGetSecret(t *testing.T) {
	i, err := sharedtest.NewAEInstance(true)
	assert.Nil(t, err)
	defer i.Close()
	r, err := i.NewRequest("GET", "/", nil)
	assert.Nil(t, err)
	tokenName := "foo"
	ctx := shared.NewAppEngineContext(r)
	key := datastore.NewKey(ctx, "Token", tokenName, 0, nil)
	secret, err := shared.GetSecret(ctx, tokenName)
	assert.NotNil(t, err)
	assert.Equal(t, "", secret)

	// Token.
	datastore.Put(ctx, key, &shared.Token{Secret: "bar"})
	secret, err = shared.GetSecret(ctx, tokenName)
	assert.Nil(t, err)
	assert.Equal(t, "bar", secret)
=======
>>>>>>> 1cae5b09
}<|MERGE_RESOLUTION|>--- conflicted
+++ resolved
@@ -421,10 +421,7 @@
 	shas, _, _ = shared.GetAlignedRunSHAs(ctx, shared.GetDefaultProducts(), nil, &from, nil, nil)
 	assert.Equal(t, []string{"abcdef0123"}, shas)
 }
-<<<<<<< HEAD
-=======
-
->>>>>>> 1cae5b09
+
 func TestIsFeatureEnabled(t *testing.T) {
 	i, err := sharedtest.NewAEInstance(true)
 	assert.Nil(t, err)
@@ -442,7 +439,6 @@
 	// Enabled flag.
 	datastore.Put(ctx, key, &shared.Flag{Enabled: true})
 	assert.True(t, shared.IsFeatureEnabled(ctx, flagName))
-<<<<<<< HEAD
 }
 
 func TestGetSecret(t *testing.T) {
@@ -463,6 +459,4 @@
 	secret, err = shared.GetSecret(ctx, tokenName)
 	assert.Nil(t, err)
 	assert.Equal(t, "bar", secret)
-=======
->>>>>>> 1cae5b09
 }