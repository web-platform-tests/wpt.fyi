// +build medium

package shared_test

import (
	"strconv"
	"strings"
	"testing"
	"time"

	mapset "github.com/deckarep/golang-set"
	"github.com/web-platform-tests/wpt.fyi/shared"
	"github.com/web-platform-tests/wpt.fyi/shared/sharedtest"

	"github.com/stretchr/testify/assert"
	"google.golang.org/appengine/datastore"
)

func TestLoadTestRuns(t *testing.T) {
	testRun := shared.TestRun{
		ProductAtRevision: shared.ProductAtRevision{
			Product: shared.Product{
				BrowserName:    "chrome",
				BrowserVersion: "63.0",
				OSName:         "linux",
			},
			Revision: "1234567890",
		},
		ResultsURL: "/static/chrome-63.0-linux-summary.json.gz",
		CreatedAt:  time.Now(),
	}

	ctx, done, err := sharedtest.NewAEContext(true)
	assert.Nil(t, err)
	defer done()

	key := datastore.NewIncompleteKey(ctx, "TestRun", nil)
	key, _ = datastore.Put(ctx, key, &testRun)

	chrome, _ := shared.ParseProductSpec("chrome")
<<<<<<< HEAD
	store := shared.NewAppEngineDatastore(ctx)
	loaded, err := shared.LoadTestRuns(store, shared.ProductSpecs{chrome}, nil, shared.LatestSHA, nil, nil, nil, nil)
=======
	loaded, err := shared.LoadTestRuns(ctx, shared.ProductSpecs{chrome}, nil, nil, nil, nil, nil, nil)
>>>>>>> 2bfa7f2c
	allRuns := loaded.AllRuns()
	assert.Nil(t, err)
	assert.Equal(t, 1, len(allRuns))
	assert.Equalf(t, key.IntID(), allRuns[0].ID, "ID field should be populated.")
}

func TestLoadTestRunsBySHAs(t *testing.T) {
	testRun := shared.TestRun{}
	testRun.BrowserName = "chrome"
	testRun.BrowserVersion = "63.0"
	testRun.OSName = "linux"
	testRun.TimeStart = time.Now()

	ctx, done, err := sharedtest.NewAEContext(true)
	assert.Nil(t, err)
	defer done()

	for i := 0; i < 5; i++ {
		testRun.FullRevisionHash = strings.Repeat(strconv.Itoa(i), 40)
		testRun.Revision = testRun.FullRevisionHash[:10]
		testRun.TimeStart = time.Now().AddDate(0, 0, -i)
		key := datastore.NewIncompleteKey(ctx, "TestRun", nil)
		datastore.Put(ctx, key, &testRun)
	}

<<<<<<< HEAD
	store := shared.NewAppEngineDatastore(ctx)
	runs, err := shared.LoadTestRunsBySHAs(store, "1111111111", "3333333333")
=======
	runsByProduct, err := shared.LoadTestRuns(ctx, shared.GetDefaultProducts(), nil, shared.SHAs{"1111111111", "3333333333"}, nil, nil, nil, nil)
	runs := runsByProduct.AllRuns()
>>>>>>> 2bfa7f2c
	assert.Nil(t, err)
	assert.Len(t, runs, 2)
	for _, run := range runs {
		assert.True(t, run.ID > 0, "ID field should be populated.")
	}
	assert.Equal(t, "1111111111", runs[0].Revision)
	assert.Equal(t, "3333333333", runs[1].Revision)

<<<<<<< HEAD
	runs, err = shared.LoadTestRunsBySHAs(store, "11111", "33333")
=======
	runsByProduct, err = shared.LoadTestRuns(ctx, shared.GetDefaultProducts(), nil, shared.SHAs{"11111", "33333"}, nil, nil, nil, nil)
	runs = runsByProduct.AllRuns()
>>>>>>> 2bfa7f2c
	assert.Nil(t, err)
	assert.Len(t, runs, 2)
	for _, run := range runs {
		assert.True(t, run.ID > 0, "ID field should be populated.")
	}
	assert.Equal(t, "1111111111", runs[0].Revision)
	assert.Equal(t, "3333333333", runs[1].Revision)
}

func TestLoadTestRuns_Experimental_Only(t *testing.T) {
	testRuns := shared.TestRuns{
		shared.TestRun{
			ProductAtRevision: shared.ProductAtRevision{
				Product: shared.Product{
					BrowserName:    "chrome",
					BrowserVersion: "63.0",
					OSName:         "linux",
				},
				Revision: "1234567890",
			},
			ResultsURL: "/static/chrome-63.0-linux-summary.json.gz",
			CreatedAt:  time.Now(),
		},
		shared.TestRun{
			// We no longer have runs like this (with the "-experimental" suffix but without
			// the "experimental" label; and it should no longer be considered experimental.
			ProductAtRevision: shared.ProductAtRevision{
				Product: shared.Product{
					BrowserName:    "chrome-experimental",
					BrowserVersion: "63.0",
					OSName:         "linux",
				},
				Revision: "1234567890",
			},
			ResultsURL: "/static/chrome-experimental-63.0-linux-summary.json.gz",
			CreatedAt:  time.Now(),
		},
		shared.TestRun{
			ProductAtRevision: shared.ProductAtRevision{
				Product: shared.Product{
					BrowserName:    "chrome",
					BrowserVersion: "64.0",
					OSName:         "linux",
				},
				Revision: "1234567890",
			},
			ResultsURL: "/static/chrome-64.0-linux-summary.json.gz",
			CreatedAt:  time.Now(),
			Labels:     []string{"experimental"},
		},
		shared.TestRun{
			ProductAtRevision: shared.ProductAtRevision{
				Product: shared.Product{
					BrowserName:    "chrome-experimental",
					BrowserVersion: "65.0",
					OSName:         "linux",
				},
				Revision: "1234567890",
			},
			ResultsURL: "/static/chrome-experimental-65.0-linux-summary.json.gz",
			CreatedAt:  time.Now(),
			Labels:     []string{"experimental"},
		},
	}

	ctx, done, err := sharedtest.NewAEContext(true)
	assert.Nil(t, err)
	defer done()

	keys := make([]*datastore.Key, len(testRuns))
	for i := range testRuns {
		keys[i] = datastore.NewIncompleteKey(ctx, "TestRun", nil)
	}
	keys, err = datastore.PutMulti(ctx, keys, testRuns)
	assert.Nil(t, err)

	chrome, chromeExperimental := shared.ProductSpec{}, shared.ProductSpec{}
	chrome.BrowserName = "chrome"
	chromeExperimental.BrowserName = "chrome-experimental"
	products := shared.ProductSpecs{chrome, chromeExperimental}
	labels := mapset.NewSet()
	labels.Add("experimental")
	ten := 10
<<<<<<< HEAD
	store := shared.NewAppEngineDatastore(ctx)
	loaded, err := shared.LoadTestRuns(store, products, labels, shared.LatestSHA, nil, nil, &ten, nil)
=======
	loaded, err := shared.LoadTestRuns(ctx, products, labels, nil, nil, nil, &ten, nil)
>>>>>>> 2bfa7f2c
	allRuns := loaded.AllRuns()
	assert.Nil(t, err)
	assert.Equal(t, 2, len(allRuns))
	for _, run := range allRuns {
		assert.True(t, run.ID > 0, "ID field should be populated.")
	}
	assert.Equal(t, "64.0", allRuns[0].BrowserVersion)
	assert.Equal(t, "65.0", allRuns[1].BrowserVersion)
}

func TestLoadTestRuns_LabelinProductSpec(t *testing.T) {
	testRuns := []shared.TestRun{
		shared.TestRun{
			ProductAtRevision: shared.ProductAtRevision{
				Product: shared.Product{BrowserName: "chrome"},
			},
			Labels: []string{"foo"},
		},
		shared.TestRun{
			ProductAtRevision: shared.ProductAtRevision{
				Product: shared.Product{BrowserName: "chrome"},
			},
			Labels: []string{"bar"},
		},
	}

	ctx, done, err := sharedtest.NewAEContext(true)
	assert.Nil(t, err)
	defer done()

	keys := make([]*datastore.Key, len(testRuns))
	for i := range testRuns {
		keys[i] = datastore.NewIncompleteKey(ctx, "TestRun", nil)
	}
	keys, err = datastore.PutMulti(ctx, keys, testRuns)
	assert.Nil(t, err)

	products := make([]shared.ProductSpec, 1)
	products[0].BrowserName = "chrome"
	products[0].Labels = mapset.NewSetWith("foo")
<<<<<<< HEAD
	store := shared.NewAppEngineDatastore(ctx)
	loaded, err := shared.LoadTestRuns(store, products, nil, shared.LatestSHA, nil, nil, nil, nil)
=======
	loaded, err := shared.LoadTestRuns(ctx, products, nil, nil, nil, nil, nil, nil)
>>>>>>> 2bfa7f2c
	allRuns := loaded.AllRuns()
	assert.Nil(t, err)
	assert.Equal(t, 1, len(allRuns))
	assert.Equal(t, "foo", allRuns[0].Labels[0])
}

func TestLoadTestRuns_SHAinProductSpec(t *testing.T) {
	testRuns := []shared.TestRun{
		shared.TestRun{
			ProductAtRevision: shared.ProductAtRevision{
				Product:          shared.Product{BrowserName: "chrome"},
				FullRevisionHash: strings.Repeat("0", 40),
				Revision:         strings.Repeat("0", 10),
			},
		},
		shared.TestRun{
			ProductAtRevision: shared.ProductAtRevision{
				Product: shared.Product{
					BrowserName:    "chrome",
					BrowserVersion: "63.1.1.1",
				},
				FullRevisionHash: strings.Repeat("1", 40),
				Revision:         strings.Repeat("1", 10),
			},
		},
	}

	ctx, done, err := sharedtest.NewAEContext(true)
	assert.Nil(t, err)
	defer done()

	keys := make([]*datastore.Key, len(testRuns))
	for i := range testRuns {
		keys[i] = datastore.NewIncompleteKey(ctx, "TestRun", nil)
	}
	keys, err = datastore.PutMulti(ctx, keys, testRuns)
	assert.Nil(t, err)

	products := make([]shared.ProductSpec, 1)
	products[0].BrowserName = "chrome"
	products[0].Revision = strings.Repeat("1", 10)
<<<<<<< HEAD
	store := shared.NewAppEngineDatastore(ctx)
	loaded, err := shared.LoadTestRuns(store, products, nil, "", nil, nil, nil, nil)
=======
	loaded, err := shared.LoadTestRuns(ctx, products, nil, nil, nil, nil, nil, nil)
>>>>>>> 2bfa7f2c
	assert.Nil(t, err)
	allRuns := loaded.AllRuns()
	assert.Equal(t, 1, len(allRuns))
	assert.Equal(t, "1111111111", allRuns[0].Revision)

	// Partial SHA
	products[0].Revision = "11111"
<<<<<<< HEAD
	loaded, err = shared.LoadTestRuns(store, products, nil, "", nil, nil, nil, nil)
=======
	loaded, err = shared.LoadTestRuns(ctx, products, nil, nil, nil, nil, nil, nil)
>>>>>>> 2bfa7f2c
	allRuns = loaded.AllRuns()
	assert.Equal(t, 1, len(allRuns))
	assert.Equal(t, "1111111111", allRuns[0].Revision)

	// Partial SHA, Browser version
	products[0].BrowserVersion = "63"
<<<<<<< HEAD
	loaded, err = shared.LoadTestRuns(store, products, nil, "", nil, nil, nil, nil)
=======
	loaded, err = shared.LoadTestRuns(ctx, products, nil, nil, nil, nil, nil, nil)
>>>>>>> 2bfa7f2c
	allRuns = loaded.AllRuns()
	assert.Equal(t, 1, len(allRuns))
	assert.Equal(t, "1111111111", allRuns[0].Revision)
}

func TestLoadTestRuns_Ordering(t *testing.T) {
	testRuns := []shared.TestRun{
		shared.TestRun{
			ProductAtRevision: shared.ProductAtRevision{
				Product: shared.Product{
					BrowserName: "chrome",
				},
				Revision: "1234567890",
			},
			CreatedAt: time.Now(),
			TimeStart: time.Now().AddDate(0, 0, -1),
		},
		shared.TestRun{
			ProductAtRevision: shared.ProductAtRevision{
				Product: shared.Product{
					BrowserName: "chrome",
				},
				Revision: "0987654321",
			},
			CreatedAt: time.Now().AddDate(0, 0, -1),
			TimeStart: time.Now(),
		},
	}

	ctx, done, err := sharedtest.NewAEContext(true)
	assert.Nil(t, err)
	defer done()

	for _, testRun := range testRuns {
		key := datastore.NewIncompleteKey(ctx, "TestRun", nil)
		datastore.Put(ctx, key, &testRun)
	}

	chrome, _ := shared.ParseProductSpec("chrome")
<<<<<<< HEAD
	store := shared.NewAppEngineDatastore(ctx)
	loaded, err := shared.LoadTestRuns(store, []shared.ProductSpec{chrome}, nil, shared.LatestSHA, nil, nil, nil, nil)
=======
	loaded, err := shared.LoadTestRuns(ctx, []shared.ProductSpec{chrome}, nil, nil, nil, nil, nil, nil)
>>>>>>> 2bfa7f2c
	assert.Nil(t, err)
	allRuns := loaded.AllRuns()
	assert.Equal(t, 2, len(allRuns))
	// Runs should be ordered descendingly by TimeStart.
	assert.Equal(t, "0987654321", allRuns[0].Revision)
	assert.Equal(t, "1234567890", allRuns[1].Revision)
}

func TestLoadTestRuns_From(t *testing.T) {
	now := time.Now()
	yesterday := now.AddDate(0, 0, -1)
	lastWeek := now.AddDate(0, 0, -7)
	testRuns := []shared.TestRun{
		shared.TestRun{
			ProductAtRevision: shared.ProductAtRevision{
				Product: shared.Product{
					BrowserName: "chrome",
				},
				Revision: "1234567890",
			},
			TimeStart: now,
		},
		shared.TestRun{
			ProductAtRevision: shared.ProductAtRevision{
				Product: shared.Product{
					BrowserName: "chrome",
				},
				Revision: "0987654321",
			},
			TimeStart: lastWeek,
		},
	}

	ctx, done, err := sharedtest.NewAEContext(true)
	assert.Nil(t, err)
	defer done()

	for _, testRun := range testRuns {
		key := datastore.NewIncompleteKey(ctx, "TestRun", nil)
		datastore.Put(ctx, key, &testRun)
	}

	chrome, _ := shared.ParseProductSpec("chrome")
<<<<<<< HEAD
	store := shared.NewAppEngineDatastore(ctx)
	loaded, err := shared.LoadTestRuns(store, []shared.ProductSpec{chrome}, nil, shared.LatestSHA, &yesterday, nil, nil, nil)
=======
	loaded, err := shared.LoadTestRuns(ctx, []shared.ProductSpec{chrome}, nil, nil, &yesterday, nil, nil, nil)
>>>>>>> 2bfa7f2c
	assert.Nil(t, err)
	allRuns := loaded.AllRuns()
	assert.Equal(t, 1, len(allRuns))
	assert.Equal(t, "1234567890", allRuns[0].Revision)
}

func TestLoadTestRuns_To(t *testing.T) {
	now := time.Now()
	yesterday := now.AddDate(0, 0, -1)
	testRuns := []shared.TestRun{
		shared.TestRun{
			ProductAtRevision: shared.ProductAtRevision{
				Product: shared.Product{
					BrowserName: "chrome",
				},
				Revision: "1234567890",
			},
			TimeStart: now,
		},
		shared.TestRun{
			ProductAtRevision: shared.ProductAtRevision{
				Product: shared.Product{
					BrowserName: "chrome",
				},
				Revision: "0987654321",
			},
			TimeStart: yesterday,
		},
	}

	ctx, done, err := sharedtest.NewAEContext(true)
	assert.Nil(t, err)
	defer done()

	for _, testRun := range testRuns {
		key := datastore.NewIncompleteKey(ctx, "TestRun", nil)
		datastore.Put(ctx, key, &testRun)
	}

	chrome, _ := shared.ParseProductSpec("chrome")
<<<<<<< HEAD
	store := shared.NewAppEngineDatastore(ctx)
	loaded, err := shared.LoadTestRuns(store, shared.ProductSpecs{chrome}, nil, shared.LatestSHA, nil, &now, nil, nil)
=======
	loaded, err := shared.LoadTestRuns(ctx, shared.ProductSpecs{chrome}, nil, nil, nil, &now, nil, nil)
>>>>>>> 2bfa7f2c
	assert.Nil(t, err)
	allRuns := loaded.AllRuns()
	assert.Equal(t, 1, len(allRuns))
	assert.Equal(t, "0987654321", allRuns[0].Revision)
}

func TestGetAlignedRunSHAs(t *testing.T) {
	ctx, done, err := sharedtest.NewAEContext(true)
	assert.Nil(t, err)
	defer done()

	browserNames := shared.GetDefaultBrowserNames()

	// Nothing in datastore.
	store := shared.NewAppEngineDatastore(ctx)
	shas, _, _ := shared.GetAlignedRunSHAs(store, shared.GetDefaultProducts(), nil, nil, nil, nil, nil)
	assert.Equal(t, 0, len(shas))

	// Only 3 browsers.
	run := shared.TestRun{
		ProductAtRevision: shared.ProductAtRevision{
			Revision: "abcdef0000",
		},
		Labels:    []string{"foo"},
		TimeStart: time.Now().AddDate(0, 0, -1),
	}
	for _, browser := range browserNames[:len(browserNames)-1] {
		run.BrowserName = browser
		datastore.Put(ctx, datastore.NewIncompleteKey(ctx, "TestRun", nil), &run)
	}
	shas, _, _ = shared.GetAlignedRunSHAs(store, shared.GetDefaultProducts(), nil, nil, nil, nil, nil)
	assert.Len(t, shas, 0)

	// But, if request by any subset of those 3 browsers, we find the SHA.
	var products shared.ProductSpecs
	for _, browser := range browserNames[:len(browserNames)-1] {
		product := shared.ProductSpec{}
		product.BrowserName = browser
		products = append(products, product)
		shas, _, _ = shared.GetAlignedRunSHAs(store, products, nil, nil, nil, nil, nil)
		assert.Len(t, shas, 1)
	}
	// And labels
	shas, _, _ = shared.GetAlignedRunSHAs(store, products, mapset.NewSetWith("foo"), nil, nil, nil, nil)
	assert.Len(t, shas, 1)
	shas, _, _ = shared.GetAlignedRunSHAs(store, products, mapset.NewSetWith("bar"), nil, nil, nil, nil)
	assert.Len(t, shas, 0)

	// All 4 browsers, but experimental.
	run.Revision = "abcdef0111"
	run.TimeStart = time.Now().AddDate(0, 0, -2)
	for _, browser := range browserNames {
		run.BrowserName = browser + "-" + shared.ExperimentalLabel
		datastore.Put(ctx, datastore.NewIncompleteKey(ctx, "TestRun", nil), &run)
	}
	shas, _, _ = shared.GetAlignedRunSHAs(store, shared.GetDefaultProducts(), nil, nil, nil, nil, nil)
	assert.Equal(t, 0, len(shas))

	// 2 browsers, and other 2, but experimental.
	run.Revision = "abcdef0222"
	run.TimeStart = time.Now().AddDate(0, 0, -3)
	for i, browser := range browserNames {
		run.BrowserName = browser
		if i > 1 {
			run.BrowserName += "-" + shared.ExperimentalLabel
		}
		datastore.Put(ctx, datastore.NewIncompleteKey(ctx, "TestRun", nil), &run)
	}
	shas, _, _ = shared.GetAlignedRunSHAs(store, shared.GetDefaultProducts(), nil, nil, nil, nil, nil)
	assert.Equal(t, 0, len(shas))

	// 2 browsers which are twice.
	run.Revision = "abcdef0333"
	run.TimeStart = time.Now().AddDate(0, 0, -3)
	for _, browser := range browserNames[:2] {
		run.BrowserName = browser
		datastore.Put(ctx, datastore.NewIncompleteKey(ctx, "TestRun", nil), &run)
		datastore.Put(ctx, datastore.NewIncompleteKey(ctx, "TestRun", nil), &run)
	}
	shas, _, _ = shared.GetAlignedRunSHAs(store, shared.GetDefaultProducts(), nil, nil, nil, nil, nil)
	assert.Equal(t, 0, len(shas))

	// All 4 browsers.
	run.Revision = "abcdef0123"
	run.TimeStart = time.Now().AddDate(0, 0, -4)
	for _, browser := range browserNames {
		run.BrowserName = browser
		datastore.Put(ctx, datastore.NewIncompleteKey(ctx, "TestRun", nil), &run)
	}
	shas, _, _ = shared.GetAlignedRunSHAs(store, shared.GetDefaultProducts(), nil, nil, nil, nil, nil)
	assert.Equal(t, []string{"abcdef0123"}, shas)

	// Another (earlier) run, also all 4 browsers.
	run.Revision = "abcdef9999"
	run.TimeStart = time.Now().AddDate(0, 0, -5)
	for _, browser := range browserNames {
		run.BrowserName = browser
		datastore.Put(ctx, datastore.NewIncompleteKey(ctx, "TestRun", nil), &run)
	}
	shas, _, _ = shared.GetAlignedRunSHAs(store, shared.GetDefaultProducts(), nil, nil, nil, nil, nil)
	assert.Equal(t, []string{"abcdef0123", "abcdef9999"}, shas)
	// Limit 1
	one := 1
	shas, _, _ = shared.GetAlignedRunSHAs(store, shared.GetDefaultProducts(), nil, nil, nil, &one, nil)
	assert.Equal(t, []string{"abcdef0123"}, shas)
	// Limit 1, Offset 1
	shas, _, _ = shared.GetAlignedRunSHAs(store, shared.GetDefaultProducts(), nil, nil, nil, &one, &one)
	assert.Equal(t, []string{"abcdef9999"}, shas)
	// From 4 days ago @ midnight.
	from := time.Now().AddDate(0, 0, -4).Truncate(24 * time.Hour)
	shas, _, _ = shared.GetAlignedRunSHAs(store, shared.GetDefaultProducts(), nil, &from, nil, nil, nil)
	assert.Equal(t, []string{"abcdef0123"}, shas)
}

func TestIsFeatureEnabled(t *testing.T) {
	i, err := sharedtest.NewAEInstance(true)
	assert.Nil(t, err)
	defer i.Close()
	r, err := i.NewRequest("GET", "/", nil)
	assert.Nil(t, err)

	flagName := "foo"
	ctx := shared.NewAppEngineContext(r)
	key := datastore.NewKey(ctx, "Flag", flagName, 0, nil)

	// No flag value.
	assert.False(t, shared.IsFeatureEnabled(ctx, flagName))
	// Disabled flag.
	datastore.Put(ctx, key, &shared.Flag{Enabled: false})
	assert.False(t, shared.IsFeatureEnabled(ctx, flagName))
	// Enabled flag.
	datastore.Put(ctx, key, &shared.Flag{Enabled: true})
	assert.True(t, shared.IsFeatureEnabled(ctx, flagName))
}

func TestGetSecret(t *testing.T) {
	i, err := sharedtest.NewAEInstance(true)
	assert.Nil(t, err)
	defer i.Close()
	r, err := i.NewRequest("GET", "/", nil)
	assert.Nil(t, err)
	tokenName := "foo"
	ctx := shared.NewAppEngineContext(r)
	key := datastore.NewKey(ctx, "Token", tokenName, 0, nil)
	secret, err := shared.GetSecret(ctx, tokenName)
	assert.NotNil(t, err)
	assert.Equal(t, "", secret)
	// Token.
	datastore.Put(ctx, key, &shared.Token{Secret: "bar"})
	secret, err = shared.GetSecret(ctx, tokenName)
	assert.Nil(t, err)
	assert.Equal(t, "bar", secret)
}<|MERGE_RESOLUTION|>--- conflicted
+++ resolved
@@ -38,12 +38,8 @@
 	key, _ = datastore.Put(ctx, key, &testRun)
 
 	chrome, _ := shared.ParseProductSpec("chrome")
-<<<<<<< HEAD
-	store := shared.NewAppEngineDatastore(ctx)
-	loaded, err := shared.LoadTestRuns(store, shared.ProductSpecs{chrome}, nil, shared.LatestSHA, nil, nil, nil, nil)
-=======
-	loaded, err := shared.LoadTestRuns(ctx, shared.ProductSpecs{chrome}, nil, nil, nil, nil, nil, nil)
->>>>>>> 2bfa7f2c
+	store := shared.NewAppEngineDatastore(ctx)
+	loaded, err := shared.LoadTestRuns(store, shared.ProductSpecs{chrome}, nil, nil, nil, nil, nil, nil)
 	allRuns := loaded.AllRuns()
 	assert.Nil(t, err)
 	assert.Equal(t, 1, len(allRuns))
@@ -69,13 +65,9 @@
 		datastore.Put(ctx, key, &testRun)
 	}
 
-<<<<<<< HEAD
-	store := shared.NewAppEngineDatastore(ctx)
-	runs, err := shared.LoadTestRunsBySHAs(store, "1111111111", "3333333333")
-=======
-	runsByProduct, err := shared.LoadTestRuns(ctx, shared.GetDefaultProducts(), nil, shared.SHAs{"1111111111", "3333333333"}, nil, nil, nil, nil)
+	store := shared.NewAppEngineDatastore(ctx)
+	runsByProduct, err := shared.LoadTestRuns(store, shared.GetDefaultProducts(), nil, shared.SHAs{"1111111111", "333333333"}, nil, nil, nil, nil)
 	runs := runsByProduct.AllRuns()
->>>>>>> 2bfa7f2c
 	assert.Nil(t, err)
 	assert.Len(t, runs, 2)
 	for _, run := range runs {
@@ -84,12 +76,8 @@
 	assert.Equal(t, "1111111111", runs[0].Revision)
 	assert.Equal(t, "3333333333", runs[1].Revision)
 
-<<<<<<< HEAD
-	runs, err = shared.LoadTestRunsBySHAs(store, "11111", "33333")
-=======
-	runsByProduct, err = shared.LoadTestRuns(ctx, shared.GetDefaultProducts(), nil, shared.SHAs{"11111", "33333"}, nil, nil, nil, nil)
+	runsByProduct, err = shared.LoadTestRuns(store, shared.GetDefaultProducts(), nil, shared.SHAs{"11111", "33333"}, nil, nil, nil, nil)
 	runs = runsByProduct.AllRuns()
->>>>>>> 2bfa7f2c
 	assert.Nil(t, err)
 	assert.Len(t, runs, 2)
 	for _, run := range runs {
@@ -173,12 +161,8 @@
 	labels := mapset.NewSet()
 	labels.Add("experimental")
 	ten := 10
-<<<<<<< HEAD
-	store := shared.NewAppEngineDatastore(ctx)
-	loaded, err := shared.LoadTestRuns(store, products, labels, shared.LatestSHA, nil, nil, &ten, nil)
-=======
-	loaded, err := shared.LoadTestRuns(ctx, products, labels, nil, nil, nil, &ten, nil)
->>>>>>> 2bfa7f2c
+	store := shared.NewAppEngineDatastore(ctx)
+	loaded, err := shared.LoadTestRuns(store, products, labels, nil, nil, nil, &ten, nil)
 	allRuns := loaded.AllRuns()
 	assert.Nil(t, err)
 	assert.Equal(t, 2, len(allRuns))
@@ -219,12 +203,8 @@
 	products := make([]shared.ProductSpec, 1)
 	products[0].BrowserName = "chrome"
 	products[0].Labels = mapset.NewSetWith("foo")
-<<<<<<< HEAD
-	store := shared.NewAppEngineDatastore(ctx)
-	loaded, err := shared.LoadTestRuns(store, products, nil, shared.LatestSHA, nil, nil, nil, nil)
-=======
-	loaded, err := shared.LoadTestRuns(ctx, products, nil, nil, nil, nil, nil, nil)
->>>>>>> 2bfa7f2c
+	store := shared.NewAppEngineDatastore(ctx)
+	loaded, err := shared.LoadTestRuns(store, products, nil, nil, nil, nil, nil, nil)
 	allRuns := loaded.AllRuns()
 	assert.Nil(t, err)
 	assert.Equal(t, 1, len(allRuns))
@@ -266,12 +246,8 @@
 	products := make([]shared.ProductSpec, 1)
 	products[0].BrowserName = "chrome"
 	products[0].Revision = strings.Repeat("1", 10)
-<<<<<<< HEAD
-	store := shared.NewAppEngineDatastore(ctx)
-	loaded, err := shared.LoadTestRuns(store, products, nil, "", nil, nil, nil, nil)
-=======
-	loaded, err := shared.LoadTestRuns(ctx, products, nil, nil, nil, nil, nil, nil)
->>>>>>> 2bfa7f2c
+	store := shared.NewAppEngineDatastore(ctx)
+	loaded, err := shared.LoadTestRuns(store, products, nil, nil, nil, nil, nil, nil)
 	assert.Nil(t, err)
 	allRuns := loaded.AllRuns()
 	assert.Equal(t, 1, len(allRuns))
@@ -279,22 +255,14 @@
 
 	// Partial SHA
 	products[0].Revision = "11111"
-<<<<<<< HEAD
-	loaded, err = shared.LoadTestRuns(store, products, nil, "", nil, nil, nil, nil)
-=======
-	loaded, err = shared.LoadTestRuns(ctx, products, nil, nil, nil, nil, nil, nil)
->>>>>>> 2bfa7f2c
+	loaded, err = shared.LoadTestRuns(store, products, nil, nil, nil, nil, nil, nil)
 	allRuns = loaded.AllRuns()
 	assert.Equal(t, 1, len(allRuns))
 	assert.Equal(t, "1111111111", allRuns[0].Revision)
 
 	// Partial SHA, Browser version
 	products[0].BrowserVersion = "63"
-<<<<<<< HEAD
-	loaded, err = shared.LoadTestRuns(store, products, nil, "", nil, nil, nil, nil)
-=======
-	loaded, err = shared.LoadTestRuns(ctx, products, nil, nil, nil, nil, nil, nil)
->>>>>>> 2bfa7f2c
+	loaded, err = shared.LoadTestRuns(store, products, nil, nil, nil, nil, nil, nil)
 	allRuns = loaded.AllRuns()
 	assert.Equal(t, 1, len(allRuns))
 	assert.Equal(t, "1111111111", allRuns[0].Revision)
@@ -334,12 +302,8 @@
 	}
 
 	chrome, _ := shared.ParseProductSpec("chrome")
-<<<<<<< HEAD
-	store := shared.NewAppEngineDatastore(ctx)
-	loaded, err := shared.LoadTestRuns(store, []shared.ProductSpec{chrome}, nil, shared.LatestSHA, nil, nil, nil, nil)
-=======
-	loaded, err := shared.LoadTestRuns(ctx, []shared.ProductSpec{chrome}, nil, nil, nil, nil, nil, nil)
->>>>>>> 2bfa7f2c
+	store := shared.NewAppEngineDatastore(ctx)
+	loaded, err := shared.LoadTestRuns(store, []shared.ProductSpec{chrome}, nil, nil, nil, nil, nil, nil)
 	assert.Nil(t, err)
 	allRuns := loaded.AllRuns()
 	assert.Equal(t, 2, len(allRuns))
@@ -383,12 +347,8 @@
 	}
 
 	chrome, _ := shared.ParseProductSpec("chrome")
-<<<<<<< HEAD
-	store := shared.NewAppEngineDatastore(ctx)
-	loaded, err := shared.LoadTestRuns(store, []shared.ProductSpec{chrome}, nil, shared.LatestSHA, &yesterday, nil, nil, nil)
-=======
-	loaded, err := shared.LoadTestRuns(ctx, []shared.ProductSpec{chrome}, nil, nil, &yesterday, nil, nil, nil)
->>>>>>> 2bfa7f2c
+	store := shared.NewAppEngineDatastore(ctx)
+	loaded, err := shared.LoadTestRuns(store, []shared.ProductSpec{chrome}, nil, nil, &yesterday, nil, nil, nil)
 	assert.Nil(t, err)
 	allRuns := loaded.AllRuns()
 	assert.Equal(t, 1, len(allRuns))
@@ -429,12 +389,8 @@
 	}
 
 	chrome, _ := shared.ParseProductSpec("chrome")
-<<<<<<< HEAD
-	store := shared.NewAppEngineDatastore(ctx)
-	loaded, err := shared.LoadTestRuns(store, shared.ProductSpecs{chrome}, nil, shared.LatestSHA, nil, &now, nil, nil)
-=======
-	loaded, err := shared.LoadTestRuns(ctx, shared.ProductSpecs{chrome}, nil, nil, nil, &now, nil, nil)
->>>>>>> 2bfa7f2c
+	store := shared.NewAppEngineDatastore(ctx)
+	loaded, err := shared.LoadTestRuns(store, shared.ProductSpecs{chrome}, nil, nil, nil, &now, nil, nil)
 	assert.Nil(t, err)
 	allRuns := loaded.AllRuns()
 	assert.Equal(t, 1, len(allRuns))
