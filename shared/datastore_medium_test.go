--- conflicted
+++ resolved
@@ -35,13 +35,8 @@
 	key := datastore.NewIncompleteKey(ctx, "TestRun", nil)
 	key, _ = datastore.Put(ctx, key, &testRun)
 
-<<<<<<< HEAD
-	chrome, _ := ParseProductSpec("chrome")
-	loaded, err := LoadTestRuns(ctx, []ProductSpec{chrome}, nil, LatestSHA, nil, nil, nil)
-=======
 	chrome, _ := shared.ParseProductSpec("chrome")
-	loaded, err := shared.LoadTestRuns(ctx, []shared.ProductSpec{chrome}, nil, nil, nil, nil, nil)
->>>>>>> 225cbae4
+	loaded, err := shared.LoadTestRuns(ctx, []shared.ProductSpec{chrome}, nil, shared.LatestSHA, nil, nil, nil)
 	assert.Nil(t, err)
 	assert.Equal(t, 1, len(loaded))
 	assert.Equalf(t, key.IntID(), loaded[0].ID, "ID field should be populated.")
@@ -121,11 +116,7 @@
 	labels := mapset.NewSet()
 	labels.Add("experimental")
 	ten := 10
-<<<<<<< HEAD
-	loaded, err := LoadTestRuns(ctx, products, labels, LatestSHA, nil, nil, &ten)
-=======
-	loaded, err := shared.LoadTestRuns(ctx, products, labels, nil, nil, nil, &ten)
->>>>>>> 225cbae4
+	loaded, err := shared.LoadTestRuns(ctx, products, labels, shared.LatestSHA, nil, nil, &ten)
 	assert.Nil(t, err)
 	assert.Equal(t, 2, len(loaded))
 	assert.Equal(t, "64.0", loaded[0].BrowserVersion)
@@ -162,11 +153,7 @@
 	products := make([]shared.ProductSpec, 1)
 	products[0].BrowserName = "chrome"
 	products[0].Labels = mapset.NewSetWith("foo")
-<<<<<<< HEAD
-	loaded, err := LoadTestRuns(ctx, products, nil, LatestSHA, nil, nil, nil)
-=======
-	loaded, err := shared.LoadTestRuns(ctx, products, nil, nil, nil, nil, nil)
->>>>>>> 225cbae4
+	loaded, err := shared.LoadTestRuns(ctx, products, nil, shared.LatestSHA, nil, nil, nil)
 	assert.Nil(t, err)
 	assert.Equal(t, 1, len(loaded))
 	assert.Equal(t, "foo", loaded[0].Labels[0])
@@ -202,49 +189,12 @@
 	products := make([]shared.ProductSpec, 1)
 	products[0].BrowserName = "chrome"
 	products[0].Revision = "1111111111"
-<<<<<<< HEAD
-	loaded, err := LoadTestRuns(ctx, products, nil, LatestSHA, nil, nil, nil)
-=======
-	loaded, err := shared.LoadTestRuns(ctx, products, nil, nil, nil, nil, nil)
->>>>>>> 225cbae4
+	loaded, err := shared.LoadTestRuns(ctx, products, nil, shared.LatestSHA, nil, nil, nil)
 	assert.Nil(t, err)
 	assert.Equal(t, 1, len(loaded))
 	assert.Equal(t, "1111111111", loaded[0].Revision)
 }
 
-<<<<<<< HEAD
-=======
-func TestLoadTestRuns_MultipleSHAs(t *testing.T) {
-	var testRuns shared.TestRuns
-	for i := 0; i < 3; i++ {
-		testRun := shared.TestRun{}
-		testRun.BrowserName = "chrome"
-		testRun.Revision = strings.Repeat(strconv.FormatInt(int64(i), 10), 10)
-		testRuns = append(testRuns, testRun)
-	}
-
-	ctx, done, err := sharedtest.NewAEContext(true)
-	assert.Nil(t, err)
-	defer done()
-
-	keys := make([]*datastore.Key, len(testRuns))
-	for i := range testRuns {
-		keys[i] = datastore.NewIncompleteKey(ctx, "TestRun", nil)
-	}
-	keys, err = datastore.PutMulti(ctx, keys, testRuns)
-	assert.Nil(t, err)
-
-	products := make([]shared.ProductSpec, 1)
-	products[0].BrowserName = "chrome"
-	shas := []string{"1111111111", "2222222222"}
-	loaded, err := shared.LoadTestRuns(ctx, products, nil, shas, nil, nil, nil)
-	assert.Nil(t, err)
-	assert.Equal(t, 2, len(loaded))
-	assert.Equal(t, shas[0], loaded[0].Revision)
-	assert.Equal(t, shas[1], loaded[1].Revision)
-}
-
->>>>>>> 225cbae4
 func TestLoadTestRuns_Ordering(t *testing.T) {
 	testRuns := []shared.TestRun{
 		shared.TestRun{
@@ -278,13 +228,8 @@
 		datastore.Put(ctx, key, &testRun)
 	}
 
-<<<<<<< HEAD
-	chrome, _ := ParseProductSpec("chrome")
-	loaded, err := LoadTestRuns(ctx, []ProductSpec{chrome}, nil, LatestSHA, nil, nil, nil)
-=======
 	chrome, _ := shared.ParseProductSpec("chrome")
-	loaded, err := shared.LoadTestRuns(ctx, []shared.ProductSpec{chrome}, nil, nil, nil, nil, nil)
->>>>>>> 225cbae4
+	loaded, err := shared.LoadTestRuns(ctx, []shared.ProductSpec{chrome}, nil, shared.LatestSHA, nil, nil, nil)
 	assert.Nil(t, err)
 	assert.Equal(t, 2, len(loaded))
 	// Runs should be ordered descendingly by TimeStart.
@@ -326,13 +271,8 @@
 		datastore.Put(ctx, key, &testRun)
 	}
 
-<<<<<<< HEAD
-	chrome, _ := ParseProductSpec("chrome")
-	loaded, err := LoadTestRuns(ctx, []ProductSpec{chrome}, nil, LatestSHA, &yesterday, nil, nil)
-=======
 	chrome, _ := shared.ParseProductSpec("chrome")
-	loaded, err := shared.LoadTestRuns(ctx, []shared.ProductSpec{chrome}, nil, nil, &yesterday, nil, nil)
->>>>>>> 225cbae4
+	loaded, err := shared.LoadTestRuns(ctx, []shared.ProductSpec{chrome}, nil, shared.LatestSHA, &yesterday, nil, nil)
 	assert.Nil(t, err)
 	assert.Equal(t, 1, len(loaded))
 	assert.Equal(t, "1234567890", loaded[0].Revision)
@@ -371,13 +311,8 @@
 		datastore.Put(ctx, key, &testRun)
 	}
 
-<<<<<<< HEAD
-	chrome, _ := ParseProductSpec("chrome")
-	loaded, err := LoadTestRuns(ctx, []ProductSpec{chrome}, nil, LatestSHA, nil, &now, nil)
-=======
 	chrome, _ := shared.ParseProductSpec("chrome")
-	loaded, err := shared.LoadTestRuns(ctx, []shared.ProductSpec{chrome}, nil, nil, nil, &now, nil)
->>>>>>> 225cbae4
+	loaded, err := shared.LoadTestRuns(ctx, shared.ProductSpecs{chrome}, nil, shared.LatestSHA, nil, &now, nil)
 	assert.Nil(t, err)
 	assert.Equal(t, 1, len(loaded))
 	assert.Equal(t, "0987654321", loaded[0].Revision)
@@ -391,11 +326,7 @@
 	browserNames := shared.GetDefaultBrowserNames()
 
 	// Nothing in datastore.
-<<<<<<< HEAD
-	shas, _, _ := GetCompleteRunSHAs(ctx, GetDefaultProducts(), nil, nil, nil, nil)
-=======
-	shas, _ := shared.GetCompleteRunSHAs(ctx, shared.GetDefaultProducts(), nil, nil, nil, nil)
->>>>>>> 225cbae4
+	shas, _, _ := shared.GetCompleteRunSHAs(ctx, shared.GetDefaultProducts(), nil, nil, nil, nil)
 	assert.Equal(t, 0, len(shas))
 
 	// Only 3 browsers.
@@ -410,11 +341,7 @@
 		run.BrowserName = browser
 		datastore.Put(ctx, datastore.NewIncompleteKey(ctx, "TestRun", nil), &run)
 	}
-<<<<<<< HEAD
-	shas, _, _ = GetCompleteRunSHAs(ctx, GetDefaultProducts(), nil, nil, nil, nil)
-=======
-	shas, _ = shared.GetCompleteRunSHAs(ctx, shared.GetDefaultProducts(), nil, nil, nil, nil)
->>>>>>> 225cbae4
+	shas, _, _ = shared.GetCompleteRunSHAs(ctx, shared.GetDefaultProducts(), nil, nil, nil, nil)
 	assert.Len(t, shas, 0)
 
 	// But, if request by any subset of those 3 browsers, we find the SHA.
@@ -423,23 +350,13 @@
 		product := shared.ProductSpec{}
 		product.BrowserName = browser
 		products = append(products, product)
-<<<<<<< HEAD
-		shas, _, _ = GetCompleteRunSHAs(ctx, products, nil, nil, nil, nil)
+		shas, _, _ = shared.GetCompleteRunSHAs(ctx, products, nil, nil, nil, nil)
 		assert.Len(t, shas, 1)
 	}
 	// And labels
-	shas, _, _ = GetCompleteRunSHAs(ctx, products, mapset.NewSetWith("foo"), nil, nil, nil)
+	shas, _, _ = shared.GetCompleteRunSHAs(ctx, products, mapset.NewSetWith("foo"), nil, nil, nil)
 	assert.Len(t, shas, 1)
-	shas, _, _ = GetCompleteRunSHAs(ctx, products, mapset.NewSetWith("bar"), nil, nil, nil)
-=======
-		shas, _ = shared.GetCompleteRunSHAs(ctx, products, nil, nil, nil, nil)
-		assert.Len(t, shas, 1)
-	}
-	// And labels
-	shas, _ = shared.GetCompleteRunSHAs(ctx, products, mapset.NewSetWith("foo"), nil, nil, nil)
-	assert.Len(t, shas, 1)
-	shas, _ = shared.GetCompleteRunSHAs(ctx, products, mapset.NewSetWith("bar"), nil, nil, nil)
->>>>>>> 225cbae4
+	shas, _, _ = shared.GetCompleteRunSHAs(ctx, products, mapset.NewSetWith("bar"), nil, nil, nil)
 	assert.Len(t, shas, 0)
 
 	// All 4 browsers, but experimental.
@@ -449,11 +366,7 @@
 		run.BrowserName = browser + "-" + shared.ExperimentalLabel
 		datastore.Put(ctx, datastore.NewIncompleteKey(ctx, "TestRun", nil), &run)
 	}
-<<<<<<< HEAD
-	shas, _, _ = GetCompleteRunSHAs(ctx, GetDefaultProducts(), nil, nil, nil, nil)
-=======
-	shas, _ = shared.GetCompleteRunSHAs(ctx, shared.GetDefaultProducts(), nil, nil, nil, nil)
->>>>>>> 225cbae4
+	shas, _, _ = shared.GetCompleteRunSHAs(ctx, shared.GetDefaultProducts(), nil, nil, nil, nil)
 	assert.Equal(t, 0, len(shas))
 
 	// 2 browsers, and other 2, but experimental.
@@ -466,11 +379,7 @@
 		}
 		datastore.Put(ctx, datastore.NewIncompleteKey(ctx, "TestRun", nil), &run)
 	}
-<<<<<<< HEAD
-	shas, _, _ = GetCompleteRunSHAs(ctx, GetDefaultProducts(), nil, nil, nil, nil)
-=======
-	shas, _ = shared.GetCompleteRunSHAs(ctx, shared.GetDefaultProducts(), nil, nil, nil, nil)
->>>>>>> 225cbae4
+	shas, _, _ = shared.GetCompleteRunSHAs(ctx, shared.GetDefaultProducts(), nil, nil, nil, nil)
 	assert.Equal(t, 0, len(shas))
 
 	// 2 browsers which are twice.
@@ -481,11 +390,7 @@
 		datastore.Put(ctx, datastore.NewIncompleteKey(ctx, "TestRun", nil), &run)
 		datastore.Put(ctx, datastore.NewIncompleteKey(ctx, "TestRun", nil), &run)
 	}
-<<<<<<< HEAD
-	shas, _, _ = GetCompleteRunSHAs(ctx, GetDefaultProducts(), nil, nil, nil, nil)
-=======
-	shas, _ = shared.GetCompleteRunSHAs(ctx, shared.GetDefaultProducts(), nil, nil, nil, nil)
->>>>>>> 225cbae4
+	shas, _, _ = shared.GetCompleteRunSHAs(ctx, shared.GetDefaultProducts(), nil, nil, nil, nil)
 	assert.Equal(t, 0, len(shas))
 
 	// All 4 browsers.
@@ -495,11 +400,7 @@
 		run.BrowserName = browser
 		datastore.Put(ctx, datastore.NewIncompleteKey(ctx, "TestRun", nil), &run)
 	}
-<<<<<<< HEAD
-	shas, _, _ = GetCompleteRunSHAs(ctx, GetDefaultProducts(), nil, nil, nil, nil)
-=======
-	shas, _ = shared.GetCompleteRunSHAs(ctx, shared.GetDefaultProducts(), nil, nil, nil, nil)
->>>>>>> 225cbae4
+	shas, _, _ = shared.GetCompleteRunSHAs(ctx, shared.GetDefaultProducts(), nil, nil, nil, nil)
 	assert.Equal(t, []string{"abcdef0123"}, shas)
 
 	// Another (earlier) run, also all 4 browsers.
@@ -509,26 +410,14 @@
 		run.BrowserName = browser
 		datastore.Put(ctx, datastore.NewIncompleteKey(ctx, "TestRun", nil), &run)
 	}
-<<<<<<< HEAD
-	shas, _, _ = GetCompleteRunSHAs(ctx, GetDefaultProducts(), nil, nil, nil, nil)
+	shas, _, _ = shared.GetCompleteRunSHAs(ctx, shared.GetDefaultProducts(), nil, nil, nil, nil)
 	assert.Equal(t, []string{"abcdef0123", "abcdef9999"}, shas)
 	// Limit 1
 	one := 1
-	shas, _, _ = GetCompleteRunSHAs(ctx, GetDefaultProducts(), nil, nil, nil, &one)
+	shas, _, _ = shared.GetCompleteRunSHAs(ctx, shared.GetDefaultProducts(), nil, nil, nil, &one)
 	assert.Equal(t, []string{"abcdef0123"}, shas)
 	// From 4 days ago @ midnight.
 	from := time.Now().AddDate(0, 0, -4).Truncate(24 * time.Hour)
-	shas, _, _ = GetCompleteRunSHAs(ctx, GetDefaultProducts(), nil, &from, nil, nil)
-=======
-	shas, _ = shared.GetCompleteRunSHAs(ctx, shared.GetDefaultProducts(), nil, nil, nil, nil)
-	assert.Equal(t, []string{"abcdef0123", "abcdef9999"}, shas)
-	// Limit 1
-	one := 1
-	shas, _ = shared.GetCompleteRunSHAs(ctx, shared.GetDefaultProducts(), nil, nil, nil, &one)
-	assert.Equal(t, []string{"abcdef0123"}, shas)
-	// From 4 days ago @ midnight.
-	from := time.Now().AddDate(0, 0, -4).Truncate(24 * time.Hour)
-	shas, _ = shared.GetCompleteRunSHAs(ctx, shared.GetDefaultProducts(), nil, &from, nil, nil)
->>>>>>> 225cbae4
+	shas, _, _ = shared.GetCompleteRunSHAs(ctx, shared.GetDefaultProducts(), nil, &from, nil, nil)
 	assert.Equal(t, []string{"abcdef0123"}, shas)
 }