package shared

import (
	"context"
	"fmt"
	"net/http"
	"net/url"
	"strings"
	"time"

	"github.com/google/go-github/github"
	"golang.org/x/oauth2"
	"google.golang.org/appengine"
<<<<<<< HEAD
=======
	"google.golang.org/appengine/datastore"
>>>>>>> 91217a9f
	"google.golang.org/appengine/urlfetch"
	"google.golang.org/appengine/user"
)

// AppEngineAPI is an abstraction of some appengine context helper methods.
type AppEngineAPI interface {
	Context() context.Context

	GetHTTPClient() *http.Client
	GetSlowHTTPClient(time.Duration) (*http.Client, context.CancelFunc)

	// The three methods below are exported for webapp.admin_handler.
	IsLoggedIn() bool
	IsAdmin() bool
	LoginURL(redirect string) (string, error)

	IsFeatureEnabled(featureName string) bool
	GetUploader(uploader string) (Uploader, error)

	// GetHostname returns a cleaned-up hostname for the current environment.
	GetHostname() string
	GetResultsURL(filter TestRunFilter) *url.URL
	GetRunsURL(filter TestRunFilter) *url.URL
<<<<<<< HEAD

	GetHTTPClient() *http.Client
	GetGitHubClient() (*github.Client, error)
=======
	GetResultsUploadURL() *url.URL
>>>>>>> 91217a9f
}

// NewAppEngineAPI returns an AppEngineAPI for the given context.
// Note that the context should be created using NewAppEngineContext
func NewAppEngineAPI(ctx context.Context) AppEngineAPIImpl {
	return AppEngineAPIImpl{
		ctx: ctx,
	}
}

// AppEngineAPIImpl implements the AppEngineAPI interface.
type AppEngineAPIImpl struct {
	ctx context.Context
	// Cached client objects.
	httpClient   *http.Client
	githubClient *github.Client
}

// Context returns the context.Context for the API impl.
func (a AppEngineAPIImpl) Context() context.Context {
	return a.ctx
}

// GetHTTPClient returns an HTTP client for the current context.
func (a AppEngineAPIImpl) GetHTTPClient() *http.Client {
	return urlfetch.Client(a.ctx)
}

// GetSlowHTTPClient returns an HTTP client without timeout for the current
// context.
func (a AppEngineAPIImpl) GetSlowHTTPClient(timeout time.Duration) (*http.Client, context.CancelFunc) {
	slowCtx, cancel := context.WithTimeout(a.ctx, timeout)
	return urlfetch.Client(slowCtx), cancel
}

// IsLoggedIn returns true if a user is logged in for the current context.
func (a AppEngineAPIImpl) IsLoggedIn() bool {
	return user.Current(a.ctx) != nil
}

// LoginURL returns the URL for a user to log in.
func (a AppEngineAPIImpl) LoginURL(redirect string) (string, error) {
	return user.LoginURL(a.ctx, redirect)
}

// IsAdmin returns true if the context's user is an Admin user.
func (a AppEngineAPIImpl) IsAdmin() bool {
	return user.IsAdmin(a.ctx)
}

// IsFeatureEnabled returns true if the given feature name is stored as a Flag
// and its Enabled property is true.
func (a AppEngineAPIImpl) IsFeatureEnabled(featureName string) bool {
	// TODO(lukebjerring): Migrate other callers of this signature to AppEngineAPI
	return IsFeatureEnabled(a.ctx, featureName)
}

// GetUploader returns the uploader with the given name.
func (a AppEngineAPIImpl) GetUploader(uploader string) (Uploader, error) {
	result := Uploader{}
	key := datastore.NewKey(a.ctx, "Uploader", uploader, 0, nil)
	err := datastore.Get(a.ctx, key, &result)
	return result, err
}

// GetHostname returns a cleaned-up hostname for the current environment.
func (a AppEngineAPIImpl) GetHostname() string {
	hostname := appengine.DefaultVersionHostname(a.ctx)
	if hostname == "wptdashboard.appspot.com" {
		return "wpt.fyi"
	}
	version := strings.Split(appengine.VersionID(a.ctx), ".")[0]
	if version == "master" && hostname == "wptdashboard-staging.appspot.com" {
		return "staging.wpt.fyi"
	}
	return fmt.Sprintf("%s-dot-%s", version, hostname)
}

// GetResultsURL returns a url for the wpt.fyi results page for the test runs
// loaded for the given filter.
func (a AppEngineAPIImpl) GetResultsURL(filter TestRunFilter) *url.URL {
	return getURL(a.GetHostname(), "/results/", filter)
}

// GetRunsURL returns a url for the wpt.fyi results page for the test runs
// loaded for the given filter.
func (a AppEngineAPIImpl) GetRunsURL(filter TestRunFilter) *url.URL {
	return getURL(a.GetHostname(), "/runs", filter)
}

// GetResultsUploadURL returns a url for uploading results to wpt.fyi.
func (a AppEngineAPIImpl) GetResultsUploadURL() *url.URL {
	result, _ := url.Parse(fmt.Sprintf("https://%s%s", a.GetHostname(), "/api/results/upload"))
	return result
}

// GetResultsURL returns a url for the wpt.fyi results page for the test runs
// loaded for the given filter.
func getURL(host, path string, filter TestRunFilter) *url.URL {
	detailsURL, _ := url.Parse(fmt.Sprintf("https://%s%s", host, path))
	detailsURL.RawQuery = filter.ToQuery().Encode()
	return detailsURL
}

// GetHTTPClient returns an HTTP client in the current context.
func (a AppEngineAPIImpl) GetHTTPClient() *http.Client {
	if a.httpClient == nil {
		a.httpClient = urlfetch.Client(a.ctx)
	}
	return a.httpClient
}

// GetGitHubClient returns a github client using the stored API token.
func (a AppEngineAPIImpl) GetGitHubClient() (*github.Client, error) {
	if a.githubClient == nil {
		secret, err := GetSecret(a.ctx, "github-api-token")
		if err != nil {
			return nil, err
		}

		oauthClient := oauth2.NewClient(a.ctx, oauth2.StaticTokenSource(&oauth2.Token{
			AccessToken: secret,
		}))
		a.githubClient = github.NewClient(oauthClient)
	}
	return a.githubClient, nil
}<|MERGE_RESOLUTION|>--- conflicted
+++ resolved
@@ -11,10 +11,7 @@
 	"github.com/google/go-github/github"
 	"golang.org/x/oauth2"
 	"google.golang.org/appengine"
-<<<<<<< HEAD
-=======
 	"google.golang.org/appengine/datastore"
->>>>>>> 91217a9f
 	"google.golang.org/appengine/urlfetch"
 	"google.golang.org/appengine/user"
 )
@@ -25,6 +22,7 @@
 
 	GetHTTPClient() *http.Client
 	GetSlowHTTPClient(time.Duration) (*http.Client, context.CancelFunc)
+	GetGitHubClient() (*github.Client, error)
 
 	// The three methods below are exported for webapp.admin_handler.
 	IsLoggedIn() bool
@@ -38,13 +36,7 @@
 	GetHostname() string
 	GetResultsURL(filter TestRunFilter) *url.URL
 	GetRunsURL(filter TestRunFilter) *url.URL
-<<<<<<< HEAD
-
-	GetHTTPClient() *http.Client
-	GetGitHubClient() (*github.Client, error)
-=======
 	GetResultsUploadURL() *url.URL
->>>>>>> 91217a9f
 }
 
 // NewAppEngineAPI returns an AppEngineAPI for the given context.
@@ -68,9 +60,12 @@
 	return a.ctx
 }
 
-// GetHTTPClient returns an HTTP client for the current context.
+// GetHTTPClient returns an HTTP client in the current context.
 func (a AppEngineAPIImpl) GetHTTPClient() *http.Client {
-	return urlfetch.Client(a.ctx)
+	if a.httpClient == nil {
+		a.httpClient = urlfetch.Client(a.ctx)
+	}
+	return a.httpClient
 }
 
 // GetSlowHTTPClient returns an HTTP client without timeout for the current
@@ -78,6 +73,22 @@
 func (a AppEngineAPIImpl) GetSlowHTTPClient(timeout time.Duration) (*http.Client, context.CancelFunc) {
 	slowCtx, cancel := context.WithTimeout(a.ctx, timeout)
 	return urlfetch.Client(slowCtx), cancel
+}
+
+// GetGitHubClient returns a github client using the stored API token.
+func (a AppEngineAPIImpl) GetGitHubClient() (*github.Client, error) {
+	if a.githubClient == nil {
+		secret, err := GetSecret(a.ctx, "github-api-token")
+		if err != nil {
+			return nil, err
+		}
+
+		oauthClient := oauth2.NewClient(a.ctx, oauth2.StaticTokenSource(&oauth2.Token{
+			AccessToken: secret,
+		}))
+		a.githubClient = github.NewClient(oauthClient)
+	}
+	return a.githubClient, nil
 }
 
 // IsLoggedIn returns true if a user is logged in for the current context.
@@ -147,28 +158,4 @@
 	detailsURL, _ := url.Parse(fmt.Sprintf("https://%s%s", host, path))
 	detailsURL.RawQuery = filter.ToQuery().Encode()
 	return detailsURL
-}
-
-// GetHTTPClient returns an HTTP client in the current context.
-func (a AppEngineAPIImpl) GetHTTPClient() *http.Client {
-	if a.httpClient == nil {
-		a.httpClient = urlfetch.Client(a.ctx)
-	}
-	return a.httpClient
-}
-
-// GetGitHubClient returns a github client using the stored API token.
-func (a AppEngineAPIImpl) GetGitHubClient() (*github.Client, error) {
-	if a.githubClient == nil {
-		secret, err := GetSecret(a.ctx, "github-api-token")
-		if err != nil {
-			return nil, err
-		}
-
-		oauthClient := oauth2.NewClient(a.ctx, oauth2.StaticTokenSource(&oauth2.Token{
-			AccessToken: secret,
-		}))
-		a.githubClient = github.NewClient(oauthClient)
-	}
-	return a.githubClient, nil
 }