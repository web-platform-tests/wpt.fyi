package shared

import (
	"fmt"
	"time"

	mapset "github.com/deckarep/golang-set"

	"golang.org/x/net/context"
	"google.golang.org/appengine/datastore"
)

// LoadTestRun loads the TestRun entity for the given key.
func LoadTestRun(ctx context.Context, id int64) (*TestRun, error) {
	var testRun TestRun
	key := datastore.NewKey(ctx, "TestRun", "", id, nil)
	if err := datastore.Get(ctx, key, &testRun); err != nil {
		return nil, err
	}
	testRun.ID = key.IntID()
	return &testRun, nil
}

// LoadTestRuns loads the TestRun entities for the given parameters.
// It is encapsulated because we cannot run single queries with multiple inequality
// filters, so must load the keys and merge the results.
func LoadTestRuns(
	ctx context.Context,
	products []ProductSpec,
	labels mapset.Set,
	shas []string,
	from *time.Time,
	to *time.Time,
	limit *int) (result []TestRun, err error) {
	var testRuns []TestRun
	baseQuery := datastore.NewQuery("TestRun")
	// NOTE(lukebjerring): While we can't filter on multiple SHAs, it's still much more efficient
	// to (pre-)filter for a single SHA during the query.
	if len(shas) == 1 && !IsLatest(shas[0]) {
		baseQuery = baseQuery.Filter("Revision =", shas[0])
	}
	if labels != nil {
		for i := range labels.Iter() {
			baseQuery = baseQuery.Filter("Labels =", i.(string))
		}
	}
	for _, product := range products {
		var prefiltered *mapset.Set
		query := baseQuery.Filter("BrowserName =", product.BrowserName)
		if product.Labels != nil {
			for i := range product.Labels.Iter() {
				query = query.Filter("Labels =", i.(string))
			}
		}
		if !IsLatest(product.Revision) {
			query = query.Filter("Revision = ", product.Revision)
		}
		if product.BrowserVersion != "" {
			if prefiltered, err = loadKeysForBrowserVersion(ctx, query, product.BrowserVersion); err != nil {
				return nil, err
			}
		}
		// TODO(lukebjerring): Indexes + filtering for OS + version.
		query = query.Order("-TimeStart")

		if from != nil {
			query = query.Filter("TimeStart >=", *from)
		}
		if to != nil {
			query = query.Filter("TimeStart <", *to)
		}

		fetched, err := query.KeysOnly().GetAll(ctx, nil)
		if err != nil {
			return nil, err
		}
		var keys []*datastore.Key
		for _, key := range fetched {
			if len(shas) > 1 || limit == nil || *limit > len(keys) {
				if prefiltered == nil || (*prefiltered).Contains(key.String()) {
					keys = append(keys, key)
				}
			}
		}
		testRunResults := make(TestRuns, len(keys))
		if err = datastore.GetMulti(ctx, keys, testRunResults); err != nil {
			return nil, err
		}
		// Append the keys as ID
		for i, key := range keys {
			testRunResults[i].ID = key.IntID()
		}
		appended := 0
		for _, testRun := range testRunResults {
			if len(shas) > 1 && !contains(shas, testRun.Revision) {
				continue
			}
			testRuns = append(testRuns, testRun)
			appended++
			if limit != nil && appended >= *limit {
				break
			}
		}
	}
	return testRuns, nil
}

func contains(s []string, x string) bool {
	for _, v := range s {
		if v == x {
			return true
		}
	}
	return false
}

// Loads any keys for a full string match or a version prefix (Between [version].* and [version].9*)
func loadKeysForBrowserVersion(ctx context.Context, query *datastore.Query, version string) (result *mapset.Set, err error) {
	versionQuery := VersionPrefix(query, "BrowserVersion", version, true)
	var keys []*datastore.Key
	keyset := mapset.NewSet()
	if keys, err = versionQuery.KeysOnly().GetAll(ctx, nil); err != nil {
		return nil, err
	}
	for _, key := range keys {
		keyset.Add(key.String())
	}
	if keys, err = query.Filter("BrowserVersion =", version).KeysOnly().GetAll(ctx, nil); err != nil {
		return nil, err
	}
	for _, key := range keys {
		keyset.Add(key.String())
	}
	return &keyset, nil
}

// VersionPrefix returns the given query with a prefix filter on the given
// field name, using the >= and < filters.
func VersionPrefix(query *datastore.Query, fieldName, versionPrefix string, desc bool) *datastore.Query {
	order := fieldName
	if desc {
		order = "-" + order
	}
	return query.
		Order(order).
		Filter(fieldName+" >=", fmt.Sprintf("%s.", versionPrefix)).
		Filter(fieldName+" <=", fmt.Sprintf("%s.%c", versionPrefix, '9'+1))
}

// GetCompleteRunSHAs returns an array of the SHA[0:10] for runs that
// exists for all initially-loaded browser names (see GetDefaultBrowserNames),
// ordered by most-recent.
func GetCompleteRunSHAs(ctx context.Context, from, to *time.Time, limit *int) (shas []string, err error) {
	query := datastore.
		NewQuery("TestRun").
<<<<<<< HEAD
		Order("-TimeStart").
		Project("Revision", "BrowserName")

	browserNames := GetDefaultBrowserNames()
=======
		Order("-TimeStart")

	// TODO(lukebjerring): Pass in products.
	products := GetDefaultProducts()
>>>>>>> b29a5529

	if from != nil {
		query = query.Filter("TimeStart >=", *from)
	}
	if to != nil {
		query = query.Filter("TimeStart <", *to)
	}

	bySHA := make(map[string]mapset.Set)
	done := mapset.NewSet()
	it := query.Run(ctx)
	for {
		var testRun TestRun
<<<<<<< HEAD
=======
		var matchingProduct *ProductSpec
>>>>>>> b29a5529
		_, err := it.Next(&testRun)
		if err == datastore.Done {
			break
		} else if err != nil {
			return nil, err
<<<<<<< HEAD
		} else if !IsStableBrowserName(testRun.BrowserName) {
=======
		} else {
			for i := range products {
				if products[i].Matches(testRun) {
					matchingProduct = &products[i]
					break
				}
			}
		}
		if matchingProduct == nil {
>>>>>>> b29a5529
			continue
		}
		set, ok := bySHA[testRun.Revision]
		if !ok {
<<<<<<< HEAD
			bySHA[testRun.Revision] = mapset.NewSetWith(testRun.BrowserName)
		} else {
			set.Add(testRun.BrowserName)
			if set.Cardinality() == len(browserNames) && !done.Contains(testRun.Revision) {
=======
			bySHA[testRun.Revision] = mapset.NewSetWith(matchingProduct)
		} else {
			set.Add(matchingProduct)
			if set.Cardinality() == len(products) && !done.Contains(testRun.Revision) {
>>>>>>> b29a5529
				done.Add(testRun.Revision)
				shas = append(shas, testRun.Revision)
				if limit != nil && len(shas) >= *limit {
					return shas, nil
				}
			}
		}
	}
	return shas, err
}<|MERGE_RESOLUTION|>--- conflicted
+++ resolved
@@ -153,17 +153,10 @@
 func GetCompleteRunSHAs(ctx context.Context, from, to *time.Time, limit *int) (shas []string, err error) {
 	query := datastore.
 		NewQuery("TestRun").
-<<<<<<< HEAD
-		Order("-TimeStart").
-		Project("Revision", "BrowserName")
-
-	browserNames := GetDefaultBrowserNames()
-=======
 		Order("-TimeStart")
 
 	// TODO(lukebjerring): Pass in products.
 	products := GetDefaultProducts()
->>>>>>> b29a5529
 
 	if from != nil {
 		query = query.Filter("TimeStart >=", *from)
@@ -177,18 +170,12 @@
 	it := query.Run(ctx)
 	for {
 		var testRun TestRun
-<<<<<<< HEAD
-=======
 		var matchingProduct *ProductSpec
->>>>>>> b29a5529
 		_, err := it.Next(&testRun)
 		if err == datastore.Done {
 			break
 		} else if err != nil {
 			return nil, err
-<<<<<<< HEAD
-		} else if !IsStableBrowserName(testRun.BrowserName) {
-=======
 		} else {
 			for i := range products {
 				if products[i].Matches(testRun) {
@@ -198,22 +185,14 @@
 			}
 		}
 		if matchingProduct == nil {
->>>>>>> b29a5529
 			continue
 		}
 		set, ok := bySHA[testRun.Revision]
 		if !ok {
-<<<<<<< HEAD
-			bySHA[testRun.Revision] = mapset.NewSetWith(testRun.BrowserName)
-		} else {
-			set.Add(testRun.BrowserName)
-			if set.Cardinality() == len(browserNames) && !done.Contains(testRun.Revision) {
-=======
 			bySHA[testRun.Revision] = mapset.NewSetWith(matchingProduct)
 		} else {
 			set.Add(matchingProduct)
 			if set.Cardinality() == len(products) && !done.Contains(testRun.Revision) {
->>>>>>> b29a5529
 				done.Add(testRun.Revision)
 				shas = append(shas, testRun.Revision)
 				if limit != nil && len(shas) >= *limit {
