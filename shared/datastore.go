--- conflicted
+++ resolved
@@ -163,16 +163,10 @@
 		Filter(fieldName+" <=", fmt.Sprintf("%s.%c", versionPrefix, '9'+1))
 }
 
-<<<<<<< HEAD
-// GetCompleteRunSHAs returns an array of the SHA[0:10] for runs that
+// GetAlignedRunSHAs returns an array of the SHA[0:10] for runs that
 // exists for all the given products, ordered by most-recent, as well as a map
 // of those SHAs to the TestRun keys for the complete run.
-func GetCompleteRunSHAs(
-=======
-// GetAlignedRunSHAs returns an array of the SHA[0:10] for runs that
-// exists for all the given products, ordered by most-recent.
 func GetAlignedRunSHAs(
->>>>>>> 4dfff1d3
 	ctx context.Context,
 	products ProductSpecs,
 	labels mapset.Set,
