// Copyright 2018 The WPT Dashboard Project. All rights reserved.
// Use of this source code is governed by a BSD-style license that can be
// found in the LICENSE file.

package shared

import (
	"context"
	"fmt"
	"strconv"
	"sync"
	"time"

	mapset "github.com/deckarep/golang-set"

	"google.golang.org/appengine/datastore"
)

// Key abstracts an int64 based datastore.Key
type Key interface {
	IntID() int64
}

// Iterator abstracts a datastore.Iterator
type Iterator interface {
	Next(dst interface{}) (Key, error)
}

// Query abstracts a datastore.Query
type Query interface {
	Filter(filterStr string, value interface{}) Query
	Project(project string) Query
	Limit(limit int) Query
	Offset(offset int) Query
	Order(order string) Query
	KeysOnly() Query
	Distinct() Query
	Run(Datastore) Iterator
}

// Datastore abstracts a datastore, hiding the distinctions between cloud and
// appengine's datastores.
type Datastore interface {
	Context() context.Context
	NewQuery(typeName string) Query
	GetAll(q Query, dst interface{}) ([]Key, error)
}

// LoadTestRun loads the TestRun entity for the given key.
func LoadTestRun(store Datastore, id int64) (*TestRun, error) {
	var testRun TestRun
	ctx := store.Context()
	cs := NewObjectCachedStore(ctx, NewJSONObjectCache(ctx, NewMemcacheReadWritable(ctx, 48*time.Hour)), NewDatastoreObjectStore(ctx, "TestRun"))
	err := cs.Get(getTestRunMemcacheKey(id), id, &testRun)
	if err != nil {
		return nil, err
	}

	testRun.ID = id
	return &testRun, nil
}

<<<<<<< HEAD
// LoadTestRunsBySHAs loads all test runs that belong to any of the given revisions (SHAs).
func LoadTestRunsBySHAs(store Datastore, shas ...string) (runs TestRuns, err error) {
	for _, sha := range shas {
		if len(sha) > 10 {
			sha = sha[:10]
		}
		q := store.NewQuery("TestRun")
		ids, err := loadKeysForRevision(store, q, sha)
		if err != nil {
			return runs, err
		}
		shaRuns := make(TestRuns, len(ids))
		for i := range ids {
			run, err := LoadTestRun(store, ids[i])
			if err != nil {
				return nil, err
			}
			shaRuns[i] = *run
		}
		for i := range ids {
			shaRuns[i].ID = ids[i]
		}
		runs = append(runs, shaRuns...)
	}
	return runs, err
}

=======
>>>>>>> 2bfa7f2c
// LoadTestRunKeys loads the keys for the TestRun entities for the given parameters.
// It is encapsulated because we cannot run single queries with multiple inequality
// filters, so must load the keys and merge the results.
func LoadTestRunKeys(
	store Datastore,
	products []ProductSpec,
	labels mapset.Set,
	revisions []string,
	from *time.Time,
	to *time.Time,
	limit *int,
	offset *int) (result KeysByProduct, err error) {
	result = make(KeysByProduct, len(products))
	baseQuery := store.NewQuery("TestRun")
	if offset != nil {
		baseQuery = baseQuery.Offset(*offset)
	}
	if labels != nil {
		labels.Remove("") // Ensure the empty string isn't present.
		for i := range labels.Iter() {
			baseQuery = baseQuery.Filter("Labels =", i.(string))
		}
	}
	var globalKeyFilter mapset.Set
<<<<<<< HEAD
	if !IsLatest(sha) {
		var ids TestRunIDs
		if ids, err = loadKeysForRevision(store, baseQuery, sha); err != nil {
			return nil, err
		}
=======
	if len(revisions) > 1 || len(revisions) == 1 && !IsLatest(revisions[0]) {
>>>>>>> 2bfa7f2c
		globalKeyFilter = mapset.NewSet()
		for _, sha := range revisions {
			var ids TestRunIDs
			if ids, err = loadKeysForRevision(ctx, baseQuery, sha); err != nil {
				return nil, err
			}
			for _, id := range ids {
				globalKeyFilter.Add(id)
			}
		}
	}
	for i, product := range products {
		var productKeyFilter = merge(globalKeyFilter, nil)
		query := baseQuery.Filter("BrowserName =", product.BrowserName)
		if product.Labels != nil {
			for i := range product.Labels.Iter() {
				query = query.Filter("Labels =", i.(string))
			}
		}
		if !IsLatest(product.Revision) {
			var ids TestRunIDs
			if ids, err = loadKeysForRevision(store, query, product.Revision); err != nil {
				return nil, err
			}
			revKeyFilter := mapset.NewSet()
			for _, id := range ids {
				revKeyFilter.Add(id)
			}
			productKeyFilter = merge(productKeyFilter, revKeyFilter)
		}
		if product.BrowserVersion != "" {
			var versionKeys mapset.Set
			if versionKeys, err = loadKeysForBrowserVersion(store, query, product.BrowserVersion); err != nil {
				return nil, err
			}
			productKeyFilter = merge(productKeyFilter, versionKeys)
		}
		// TODO(lukebjerring): Indexes + filtering for OS + version.
		query = query.Order("-TimeStart")

		if from != nil {
			query = query.Filter("TimeStart >=", *from)
		}
		if to != nil {
			query = query.Filter("TimeStart <", *to)
		}

		var keys []Key
		iter := query.KeysOnly().Run(store)
		for {
			key, err := iter.Next(nil)
			if err == datastore.Done {
				break
			} else if err != nil {
				return result, err
			} else if (limit != nil && len(keys) >= *limit) || len(keys) >= MaxCountMaxValue {
				break
			} else if productKeyFilter != nil && !productKeyFilter.Contains(key.IntID()) {
				continue
			}
			keys = append(keys, key)
		}
		result[i] = ProductTestRunKeys{
			Product: product,
			Keys:    keys,
		}
	}
	return result, nil
}

func merge(s1, s2 mapset.Set) mapset.Set {
	if s1 == nil && s2 == nil {
		return nil
	} else if s1 == nil {
		return merge(s2, nil)
	} else if s2 == nil {
		return mapset.NewSetWith(s1.ToSlice()...)
	}
	return s1.Intersect(s2)
}

// LoadTestRuns loads the test runs for the TestRun entities for the given parameters.
// It is encapsulated because we cannot run single queries with multiple inequality
// filters, so must load the keys and merge the results.
func LoadTestRuns(
	store Datastore,
	products []ProductSpec,
	labels mapset.Set,
	revisions []string,
	from *time.Time,
	to *time.Time,
	limit,
	offset *int) (result TestRunsByProduct, err error) {
<<<<<<< HEAD
	keys, err := LoadTestRunKeys(store, products, labels, sha, from, to, limit, offset)
=======
	keys, err := LoadTestRunKeys(ctx, products, labels, revisions, from, to, limit, offset)
>>>>>>> 2bfa7f2c
	if err != nil {
		return nil, err
	}
	return LoadTestRunsByKeys(store, keys)
}

// LoadTestRunsByKeys loads the given test runs (by key), but also appends the
// ID to the TestRun entity.
func LoadTestRunsByKeys(store Datastore, keysByProduct KeysByProduct) (result TestRunsByProduct, err error) {
	result = TestRunsByProduct{}
	ctx := store.Context()
	cs := NewObjectCachedStore(ctx, NewJSONObjectCache(ctx, NewMemcacheReadWritable(ctx, 48*time.Hour)), NewDatastoreObjectStore(ctx, "TestRun"))
	var wg sync.WaitGroup
	for _, kbp := range keysByProduct {
		runs := make(TestRuns, len(kbp.Keys))
		for i := range kbp.Keys {
			wg.Add(1)
			go func(i int) {
				defer wg.Done()

				localErr := cs.Get(getTestRunMemcacheKey(kbp.Keys[i].IntID()), kbp.Keys[i].IntID(), &runs[i])
				if localErr != nil {
					err = localErr
				}
			}(i)
		}
		result = append(result, ProductTestRuns{
			Product:  kbp.Product,
			TestRuns: runs,
		})
		wg.Wait()
	}

	if err != nil {
		return nil, err
	}
	// Append the keys as ID
	for i, kbp := range keysByProduct {
		result[i].TestRuns.SetTestRunIDs(GetTestRunIDs(kbp.Keys))
	}
	return result, err
}

func contains(s []string, x string) bool {
	for _, v := range s {
		if v == x {
			return true
		}
	}
	return false
}

// Loads any keys for a revision prefix or full string match
func loadKeysForRevision(store Datastore, query Query, sha string) (result TestRunIDs, err error) {
	var revQuery Query
	if len(sha) < 40 {
		revQuery = query.
			Order("FullRevisionHash").
			Limit(MaxCountMaxValue).
			Filter("FullRevisionHash >=", sha).
			Filter("FullRevisionHash <", sha+"g") // g > f
	} else {
		revQuery = query.Filter("FullRevisionHash =", sha[:40])
	}

	var keys []Key
	if keys, err = store.GetAll(revQuery.KeysOnly(), nil); err != nil {
		return nil, err
	}
	return GetTestRunIDs(keys), nil
}

// Loads any keys for a full string match or a version prefix (Between [version].* and [version].9*).
// Entries in the set are the int64 value of the keys.
func loadKeysForBrowserVersion(store Datastore, query Query, version string) (result mapset.Set, err error) {
	versionQuery := VersionPrefix(query, "BrowserVersion", version, true)
	var keys []Key
	keyset := mapset.NewSet()
	if keys, err = store.GetAll(versionQuery.KeysOnly(), nil); err != nil {
		return nil, err
	}
	for _, key := range keys {
		keyset.Add(key.IntID())
	}
	if keys, err = store.GetAll(query.Filter("BrowserVersion =", version).KeysOnly(), nil); err != nil {
		return nil, err
	}
	for _, key := range keys {
		keyset.Add(key.IntID())
	}
	return keyset, nil
}

// VersionPrefix returns the given query with a prefix filter on the given
// field name, using the >= and < filters.
func VersionPrefix(query Query, fieldName, versionPrefix string, desc bool) Query {
	order := fieldName
	if desc {
		order = "-" + order
	}
	return query.
		Limit(MaxCountMaxValue).
		Order(order).
		Filter(fieldName+" >=", fmt.Sprintf("%s.", versionPrefix)).
		Filter(fieldName+" <=", fmt.Sprintf("%s.%c", versionPrefix, '9'+1))
}

// GetAlignedRunSHAs returns an array of the SHA[0:10] for runs that
// exists for all the given products, ordered by most-recent, as well as a map
// of those SHAs to a KeysByProduct map of products to the TestRun keys, for the
// runs in the aligned run.
func GetAlignedRunSHAs(
	store Datastore,
	products ProductSpecs,
	labels mapset.Set,
	from,
	to *time.Time,
	limit *int,
	offset *int) (shas []string, keys map[string]KeysByProduct, err error) {
	if limit == nil {
		maxMax := MaxCountMaxValue
		limit = &maxMax
	}
	query := store.
		NewQuery("TestRun").
		Order("-TimeStart")

	if labels != nil {
		for i := range labels.Iter() {
			query = query.Filter("Labels =", i.(string))
		}
	}
	if from != nil {
		query = query.Filter("TimeStart >=", *from)
	}
	if to != nil {
		query = query.Filter("TimeStart <", *to)
	}

	productsBySHA := make(map[string]mapset.Set)
	keyCollector := make(map[string]KeysByProduct)
	keys = make(map[string]KeysByProduct)
	done := mapset.NewSet()
	it := query.Run(store)
	for {
		var testRun TestRun
		var key Key
		matchingProduct := -1
		key, err := it.Next(&testRun)
		if err == datastore.Done {
			break
		} else if err != nil {
			return nil, nil, err
		} else {
			for i := range products {
				if products[i].Matches(testRun) {
					matchingProduct = i
					break
				}
			}
		}
		if matchingProduct < 0 {
			continue
		}
		if _, ok := productsBySHA[testRun.Revision]; !ok {
			productsBySHA[testRun.Revision] = mapset.NewSet()
			keyCollector[testRun.Revision] = make(KeysByProduct, len(products))
		}
		set := productsBySHA[testRun.Revision]
		if set.Contains(matchingProduct) {
			continue
		}
		set.Add(matchingProduct)
		keyCollector[testRun.Revision][matchingProduct].Keys = []Key{key}
		if set.Cardinality() == len(products) && !done.Contains(testRun.Revision) {
			if offset == nil || done.Cardinality() >= *offset {
				shas = append(shas, testRun.Revision)
			}
			done.Add(testRun.Revision)
			keys[testRun.Revision] = keyCollector[testRun.Revision]
			if len(shas) >= *limit {
				return shas, keys, nil
			}
		}
	}
	return shas, keys, err
}

func getTestRunMemcacheKey(id int64) string {
	return "TEST_RUN-" + strconv.FormatInt(id, 10)
}

// GetFeatureFlags returns all feature flag defaults set in the datastore.
func GetFeatureFlags(ctx context.Context) (flags []Flag, err error) {
	var keys []*datastore.Key
	keys, err = datastore.NewQuery("Flag").GetAll(ctx, &flags)
	for i := range keys {
		flags[i].Name = keys[i].StringID()
	}
	return flags, err
}

// IsFeatureEnabled returns true if a feature with the given flag name exists,
// and Enabled is set to true.
func IsFeatureEnabled(ctx context.Context, flagName string) bool {
	key := datastore.NewKey(ctx, "Flag", flagName, 0, nil)
	flag := Flag{}
	if err := datastore.Get(ctx, key, &flag); err != nil {
		return false
	}
	return flag.Enabled
}

// SetFeature puts a feature with the given flag name and enabled state.
func SetFeature(ctx context.Context, flag Flag) error {
	key := datastore.NewKey(ctx, "Flag", flag.Name, 0, nil)
	_, err := datastore.Put(ctx, key, &flag)
	return err
}

// GetSecret is a helper wrapper for loading a token's secret from the datastore
// by name.
func GetSecret(ctx context.Context, tokenName string) (string, error) {
	key := datastore.NewKey(ctx, "Token", tokenName, 0, nil)
	var token Token
	if err := datastore.Get(ctx, key, &token); err != nil {
		return "", err
	}
	return token.Secret, nil
}<|MERGE_RESOLUTION|>--- conflicted
+++ resolved
@@ -60,36 +60,6 @@
 	return &testRun, nil
 }
 
-<<<<<<< HEAD
-// LoadTestRunsBySHAs loads all test runs that belong to any of the given revisions (SHAs).
-func LoadTestRunsBySHAs(store Datastore, shas ...string) (runs TestRuns, err error) {
-	for _, sha := range shas {
-		if len(sha) > 10 {
-			sha = sha[:10]
-		}
-		q := store.NewQuery("TestRun")
-		ids, err := loadKeysForRevision(store, q, sha)
-		if err != nil {
-			return runs, err
-		}
-		shaRuns := make(TestRuns, len(ids))
-		for i := range ids {
-			run, err := LoadTestRun(store, ids[i])
-			if err != nil {
-				return nil, err
-			}
-			shaRuns[i] = *run
-		}
-		for i := range ids {
-			shaRuns[i].ID = ids[i]
-		}
-		runs = append(runs, shaRuns...)
-	}
-	return runs, err
-}
-
-=======
->>>>>>> 2bfa7f2c
 // LoadTestRunKeys loads the keys for the TestRun entities for the given parameters.
 // It is encapsulated because we cannot run single queries with multiple inequality
 // filters, so must load the keys and merge the results.
@@ -114,19 +84,11 @@
 		}
 	}
 	var globalKeyFilter mapset.Set
-<<<<<<< HEAD
-	if !IsLatest(sha) {
-		var ids TestRunIDs
-		if ids, err = loadKeysForRevision(store, baseQuery, sha); err != nil {
-			return nil, err
-		}
-=======
 	if len(revisions) > 1 || len(revisions) == 1 && !IsLatest(revisions[0]) {
->>>>>>> 2bfa7f2c
 		globalKeyFilter = mapset.NewSet()
 		for _, sha := range revisions {
 			var ids TestRunIDs
-			if ids, err = loadKeysForRevision(ctx, baseQuery, sha); err != nil {
+			if ids, err = loadKeysForRevision(store, baseQuery, sha); err != nil {
 				return nil, err
 			}
 			for _, id := range ids {
@@ -216,11 +178,7 @@
 	to *time.Time,
 	limit,
 	offset *int) (result TestRunsByProduct, err error) {
-<<<<<<< HEAD
-	keys, err := LoadTestRunKeys(store, products, labels, sha, from, to, limit, offset)
-=======
-	keys, err := LoadTestRunKeys(ctx, products, labels, revisions, from, to, limit, offset)
->>>>>>> 2bfa7f2c
+	keys, err := LoadTestRunKeys(store, products, labels, revisions, from, to, limit, offset)
 	if err != nil {
 		return nil, err
 	}
