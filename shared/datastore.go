package shared

import (
	"fmt"
	"time"

	mapset "github.com/deckarep/golang-set"

	"golang.org/x/net/context"
	"google.golang.org/appengine/datastore"
)

// LoadTestRun loads the TestRun entity for the given key.
func LoadTestRun(ctx context.Context, id int64) (*TestRun, error) {
	var testRun TestRun
	key := datastore.NewKey(ctx, "TestRun", "", id, nil)
	if err := datastore.Get(ctx, key, &testRun); err != nil {
		return nil, err
	}
	testRun.ID = key.IntID()
	return &testRun, nil
}

// LoadTestRunKeys loads the keys for the TestRun entities for the given parameters.
// It is encapsulated because we cannot run single queries with multiple inequality
// filters, so must load the keys and merge the results.
func LoadTestRunKeys(
	ctx context.Context,
	products []ProductSpec,
	labels mapset.Set,
	sha string,
	from *time.Time,
	to *time.Time,
<<<<<<< HEAD
	limit *int) (result []*datastore.Key, err error) {
	baseQuery := datastore.NewQuery("TestRun")
	if !IsLatest(sha) {
		baseQuery = baseQuery.Filter("Revision =", sha)
=======
	limit *int) (result []TestRun, err error) {
	var testRuns []TestRun
	baseQuery := datastore.NewQuery("TestRun").Limit(1000)
	// NOTE(lukebjerring): While we can't filter on multiple SHAs, it's still much more efficient
	// to (pre-)filter for a single SHA during the query.
	if len(shas) == 1 && !IsLatest(shas[0]) {
		baseQuery = baseQuery.Filter("Revision =", shas[0])
>>>>>>> 3164b8bc
	}
	if labels != nil {
		for i := range labels.Iter() {
			baseQuery = baseQuery.Filter("Labels =", i.(string))
		}
	}
	for _, product := range products {
		var prefiltered *mapset.Set
		query := baseQuery.Filter("BrowserName =", product.BrowserName)
		if product.Labels != nil {
			for i := range product.Labels.Iter() {
				query = query.Filter("Labels =", i.(string))
			}
		}
		if !IsLatest(product.Revision) {
			query = query.Filter("Revision = ", product.Revision)
		}
		if product.BrowserVersion != "" {
			if prefiltered, err = loadKeysForBrowserVersion(ctx, query, product.BrowserVersion); err != nil {
				return nil, err
			}
		}
		// TODO(lukebjerring): Indexes + filtering for OS + version.
		query = query.Order("-TimeStart")

		if from != nil {
			query = query.Filter("TimeStart >=", *from)
		}
		if to != nil {
			query = query.Filter("TimeStart <", *to)
		}

		fetched, err := query.KeysOnly().GetAll(ctx, nil)
		if err != nil {
			return nil, err
		}
		var keys []*datastore.Key
		for _, key := range fetched {
			if limit == nil || *limit > len(keys) {
				if prefiltered == nil || (*prefiltered).Contains(key.String()) {
					keys = append(keys, key)
				}
			}
		}

		if limit != nil && len(keys) > *limit {
			keys = keys[:*limit]
		}
		result = append(result, keys...)
	}
	return result, nil
}

// LoadTestRuns loads the test runs for the TestRun entities for the given parameters.
// It is encapsulated because we cannot run single queries with multiple inequality
// filters, so must load the keys and merge the results.
func LoadTestRuns(
	ctx context.Context,
	products []ProductSpec,
	labels mapset.Set,
	sha string,
	from *time.Time,
	to *time.Time,
	limit *int) (result []TestRun, err error) {
	keys, err := LoadTestRunKeys(ctx, products, labels, sha, from, to, limit)
	if err != nil {
		return nil, err
	}
	return LoadTestRunsByKeys(ctx, keys)
}

// LoadTestRunsByKeys loads the given test runs (by key), but also appends the
// ID to the TestRun entity.
func LoadTestRunsByKeys(ctx context.Context, keys []*datastore.Key) (result TestRuns, err error) {
	result = make(TestRuns, len(keys))
	err = datastore.GetMulti(ctx, keys, result)
	if err != nil {
		return nil, err
	}
	// Append the keys as ID
	for i, key := range keys {
		result[i].ID = key.IntID()
	}
	return result, err
}

func contains(s []string, x string) bool {
	for _, v := range s {
		if v == x {
			return true
		}
	}
	return false
}

// Loads any keys for a full string match or a version prefix (Between [version].* and [version].9*)
func loadKeysForBrowserVersion(ctx context.Context, query *datastore.Query, version string) (result *mapset.Set, err error) {
	versionQuery := VersionPrefix(query, "BrowserVersion", version, true)
	var keys []*datastore.Key
	keyset := mapset.NewSet()
	if keys, err = versionQuery.KeysOnly().GetAll(ctx, nil); err != nil {
		return nil, err
	}
	for _, key := range keys {
		keyset.Add(key.String())
	}
	if keys, err = query.Filter("BrowserVersion =", version).KeysOnly().GetAll(ctx, nil); err != nil {
		return nil, err
	}
	for _, key := range keys {
		keyset.Add(key.String())
	}
	return &keyset, nil
}

// VersionPrefix returns the given query with a prefix filter on the given
// field name, using the >= and < filters.
func VersionPrefix(query *datastore.Query, fieldName, versionPrefix string, desc bool) *datastore.Query {
	order := fieldName
	if desc {
		order = "-" + order
	}
	return query.
		Order(order).
		Filter(fieldName+" >=", fmt.Sprintf("%s.", versionPrefix)).
		Filter(fieldName+" <=", fmt.Sprintf("%s.%c", versionPrefix, '9'+1))
}

// GetAlignedRunSHAs returns an array of the SHA[0:10] for runs that
// exists for all the given products, ordered by most-recent, as well as a map
// of those SHAs to the TestRun keys for the complete run.
func GetAlignedRunSHAs(
	ctx context.Context,
	products ProductSpecs,
	labels mapset.Set,
	from,
	to *time.Time,
	limit *int) (shas []string, keys map[string][]*datastore.Key, err error) {
	query := datastore.
		NewQuery("TestRun").
		Order("-TimeStart")

	if labels != nil {
		for i := range labels.Iter() {
			query = query.Filter("Labels =", i.(string))
		}
	}
	if from != nil {
		query = query.Filter("TimeStart >=", *from)
	}
	if to != nil {
		query = query.Filter("TimeStart <", *to)
	}

	productsBySHA := make(map[string]mapset.Set)
	keyCollector := make(map[string][]*datastore.Key)
	keys = make(map[string][]*datastore.Key)
	done := mapset.NewSet()
	it := query.Run(ctx)
	for {
		var testRun TestRun
		var key *datastore.Key
		matchingProduct := -1
		key, err := it.Next(&testRun)
		if err == datastore.Done {
			break
		} else if err != nil {
			return nil, nil, err
		} else {
			for i := range products {
				if products[i].Matches(testRun) {
					matchingProduct = i
					break
				}
			}
		}
		if matchingProduct < 0 {
			continue
		}
		if _, ok := productsBySHA[testRun.Revision]; !ok {
			productsBySHA[testRun.Revision] = mapset.NewSet()
			keyCollector[testRun.Revision] = make([]*datastore.Key, len(products))
		}
		set := productsBySHA[testRun.Revision]
		if set.Contains(products[matchingProduct]) {
			continue
		}
		set.Add(products[matchingProduct])
		keyCollector[testRun.Revision][matchingProduct] = key
		if set.Cardinality() == len(products) && !done.Contains(testRun.Revision) {
			done.Add(testRun.Revision)
			shas = append(shas, testRun.Revision)
			keys[testRun.Revision] = keyCollector[testRun.Revision]
			if limit != nil && len(shas) >= *limit {
				return shas, keys, nil
			}
		}
	}
	return shas, keys, err
}<|MERGE_RESOLUTION|>--- conflicted
+++ resolved
@@ -31,20 +31,10 @@
 	sha string,
 	from *time.Time,
 	to *time.Time,
-<<<<<<< HEAD
 	limit *int) (result []*datastore.Key, err error) {
-	baseQuery := datastore.NewQuery("TestRun")
+	baseQuery := datastore.NewQuery("TestRun").Limit(1000)
 	if !IsLatest(sha) {
 		baseQuery = baseQuery.Filter("Revision =", sha)
-=======
-	limit *int) (result []TestRun, err error) {
-	var testRuns []TestRun
-	baseQuery := datastore.NewQuery("TestRun").Limit(1000)
-	// NOTE(lukebjerring): While we can't filter on multiple SHAs, it's still much more efficient
-	// to (pre-)filter for a single SHA during the query.
-	if len(shas) == 1 && !IsLatest(shas[0]) {
-		baseQuery = baseQuery.Filter("Revision =", shas[0])
->>>>>>> 3164b8bc
 	}
 	if labels != nil {
 		for i := range labels.Iter() {
