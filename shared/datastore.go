// Copyright 2018 The WPT Dashboard Project. All rights reserved.
// Use of this source code is governed by a BSD-style license that can be
// found in the LICENSE file.

//go:generate mockgen -destination sharedtest/datastore_mock.go -package sharedtest github.com/web-platform-tests/wpt.fyi/shared Datastore

package shared

import (
	"context"
)

// Key abstracts an int64 based datastore.Key
type Key interface {
	IntID() int64
	StringID() string
	Kind() string // Type name, e.g. TestRun
}

// Iterator abstracts a datastore.Iterator
type Iterator interface {
	Next(dst interface{}) (Key, error)
}

// Query abstracts a datastore.Query
type Query interface {
	Filter(filterStr string, value interface{}) Query
	Project(project string) Query
	Limit(limit int) Query
	Offset(offset int) Query
	Order(order string) Query
	KeysOnly() Query
	Distinct() Query
	Run(Datastore) Iterator
}

// Datastore abstracts a datastore, hiding the distinctions between cloud and
// appengine's datastores.
type Datastore interface {
	Context() context.Context
	Done() interface{}
	NewQuery(typeName string) Query
<<<<<<< HEAD
	NewKey(typeName string, id int64) Key
	ReserveKey(typeName string) (Key, error)
=======
	NewIDKey(typeName string, id int64) Key
	NewNameKey(typeName string, name string) Key
>>>>>>> 34a0f404
	Get(key Key, dst interface{}) error
	GetAll(q Query, dst interface{}) ([]Key, error)
	GetMulti(keys []Key, dst interface{}) error
	Put(key Key, src interface{}) (Key, error)

	TestRunQuery() TestRunQuery
}

// GetFeatureFlags returns all feature flag defaults set in the datastore.
func GetFeatureFlags(ds Datastore) (flags []Flag, err error) {
	q := ds.NewQuery("Flag")
	keys, err := ds.GetAll(q, &flags)
	for i := range keys {
		flags[i].Name = keys[i].StringID()
	}
	return flags, err
}

// IsFeatureEnabled returns true if a feature with the given flag name exists,
// and Enabled is set to true.
func IsFeatureEnabled(ds Datastore, flagName string) bool {
	key := ds.NewNameKey("Flag", flagName)
	flag := Flag{}
	if err := ds.Get(key, &flag); err != nil {
		return false
	}
	return flag.Enabled
}

// SetFeature puts a feature with the given flag name and enabled state.
func SetFeature(ds Datastore, flag Flag) error {
	key := ds.NewNameKey("Flag", flag.Name)
	_, err := ds.Put(key, &flag)
	return err
}

// GetSecret is a helper wrapper for loading a token's secret from the datastore
// by name.
func GetSecret(ds Datastore, tokenName string) (string, error) {
	key := ds.NewNameKey("Token", tokenName)
	var token Token
	if err := ds.Get(key, &token); err != nil {
		return "", err
	}
	return token.Secret, nil
}<|MERGE_RESOLUTION|>--- conflicted
+++ resolved
@@ -40,13 +40,9 @@
 	Context() context.Context
 	Done() interface{}
 	NewQuery(typeName string) Query
-<<<<<<< HEAD
-	NewKey(typeName string, id int64) Key
-	ReserveKey(typeName string) (Key, error)
-=======
 	NewIDKey(typeName string, id int64) Key
 	NewNameKey(typeName string, name string) Key
->>>>>>> 34a0f404
+	ReserveID(typeName string) (Key, error)
 	Get(key Key, dst interface{}) error
 	GetAll(q Query, dst interface{}) ([]Key, error)
 	GetMulti(keys []Key, dst interface{}) error
