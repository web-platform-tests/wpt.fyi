// Copyright 2018 The WPT Dashboard Project. All rights reserved.
// Use of this source code is governed by a BSD-style license that can be
// found in the LICENSE file.

package shared

import (
	"context"

	"cloud.google.com/go/datastore"
	"google.golang.org/api/iterator"
)

type cloudKey struct {
	key *datastore.Key
}

func (k cloudKey) IntID() int64 {
	return k.key.ID
}

func (k cloudKey) StringID() string {
	return k.key.Name
}

func (k cloudKey) Kind() string {
	return k.key.Kind
}

// NewCloudDatastore creates a Datastore implementation that is backed by a
// standard cloud datastore client (i.e. not running in AppEngine standard).
func NewCloudDatastore(ctx context.Context, client *datastore.Client) Datastore {
	return cloudDatastore{
		ctx:    ctx,
		client: client,
	}
}

type cloudDatastore struct {
	ctx    context.Context
	client *datastore.Client
}

func (d cloudDatastore) TestRunQuery() TestRunQuery {
	return testRunQueryImpl{store: d}
}

func (d cloudDatastore) Context() context.Context {
	return d.ctx
}

func (d cloudDatastore) Done() interface{} {
	return iterator.Done
}

func (d cloudDatastore) NewQuery(typeName string) Query {
	return cloudQuery{
		query: datastore.NewQuery(typeName),
	}
}

func (d cloudDatastore) NewIDKey(typeName string, id int64) Key {
	return cloudKey{
		key: datastore.IDKey(typeName, id, nil),
	}
}

func (d cloudDatastore) NewNameKey(typeName string, name string) Key {
	return cloudKey{
		key: datastore.NameKey(typeName, name, nil),
	}
}

func (d cloudDatastore) GetAll(q Query, dst interface{}) ([]Key, error) {
	keys, err := d.client.GetAll(d.ctx, q.(cloudQuery).query, dst)
	cast := make([]Key, len(keys))
	for i := range keys {
		cast[i] = cloudKey{key: keys[i]}
	}
	return cast, err
}

func (d cloudDatastore) Get(k Key, dst interface{}) error {
	cast := k.(cloudKey).key
	return d.client.Get(d.ctx, cast, dst)
}

func (d cloudDatastore) GetMulti(keys []Key, dst interface{}) error {
	cast := make([]*datastore.Key, len(keys))
	for i := range keys {
		cast[i] = keys[i].(cloudKey).key
	}
	return d.client.GetMulti(d.ctx, cast, dst)
}

<<<<<<< HEAD
func (d cloudDatastore) Delete(key Key) error {
	cast := key.(cloudKey).key
	return d.client.Delete(d.ctx, cast)
=======
func (d cloudDatastore) Put(key Key, src interface{}) (Key, error) {
	newkey, err := d.client.Put(d.ctx, key.(cloudKey).key, src)
	return cloudKey{newkey}, err
>>>>>>> 03bc0e68
}

type cloudQuery struct {
	query *datastore.Query
}

func (q cloudQuery) Filter(filterStr string, value interface{}) Query {
	return cloudQuery{q.query.Filter(filterStr, value)}
}

func (q cloudQuery) Project(project string) Query {
	return cloudQuery{q.query.Project(project)}
}

func (q cloudQuery) Offset(offset int) Query {
	return cloudQuery{q.query.Offset(offset)}
}

func (q cloudQuery) Limit(limit int) Query {
	return cloudQuery{q.query.Limit(limit)}
}

func (q cloudQuery) Order(order string) Query {
	return cloudQuery{q.query.Order(order)}
}

func (q cloudQuery) KeysOnly() Query {
	return cloudQuery{q.query.KeysOnly()}
}

func (q cloudQuery) Distinct() Query {
	return cloudQuery{q.query.Distinct()}
}

func (q cloudQuery) Run(store Datastore) Iterator {
	cStore := store.(cloudDatastore)
	return cloudIterator{
		iter: cStore.client.Run(cStore.ctx, q.query),
	}
}

type cloudIterator struct {
	iter *datastore.Iterator
}

func (i cloudIterator) Next(dst interface{}) (Key, error) {
	key, err := i.iter.Next(dst)
	return cloudKey{key}, err
}<|MERGE_RESOLUTION|>--- conflicted
+++ resolved
@@ -93,15 +93,14 @@
 	return d.client.GetMulti(d.ctx, cast, dst)
 }
 
-<<<<<<< HEAD
 func (d cloudDatastore) Delete(key Key) error {
 	cast := key.(cloudKey).key
 	return d.client.Delete(d.ctx, cast)
-=======
+}
+
 func (d cloudDatastore) Put(key Key, src interface{}) (Key, error) {
 	newkey, err := d.client.Put(d.ctx, key.(cloudKey).key, src)
 	return cloudKey{newkey}, err
->>>>>>> 03bc0e68
 }
 
 type cloudQuery struct {
