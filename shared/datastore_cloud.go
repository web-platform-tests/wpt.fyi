--- conflicted
+++ resolved
@@ -6,7 +6,6 @@
 
 import (
 	"context"
-	"sync"
 	"time"
 
 	"cloud.google.com/go/datastore"
@@ -77,17 +76,6 @@
 	return d.client.GetMulti(d.ctx, cast, dst)
 }
 
-<<<<<<< HEAD
-func (d cloudDatastore) LoadTestRun(id int64) (*TestRun, error) {
-	var testRun TestRun
-	ctx := d.Context()
-	err := d.client.Get(ctx, &datastore.Key{Kind: "TestRun", ID: id}, &testRun)
-	testRun.ID = id
-	return &testRun, err
-}
-
-=======
->>>>>>> f9f8446f
 func (d cloudDatastore) LoadTestRuns(
 	products []ProductSpec,
 	labels mapset.Set,
@@ -101,41 +89,17 @@
 
 func (d cloudDatastore) LoadTestRunsByKeys(keysByProduct KeysByProduct) (result TestRunsByProduct, err error) {
 	result = TestRunsByProduct{}
-<<<<<<< HEAD
-	var wg sync.WaitGroup
-	for _, kbp := range keysByProduct {
-		runs := make(TestRuns, len(kbp.Keys))
-		for i := range kbp.Keys {
-			wg.Add(1)
-			go func(i int) {
-				defer wg.Done()
-
-				run, localErr := d.LoadTestRun(kbp.Keys[i].IntID())
-				if localErr != nil {
-					err = localErr
-				} else {
-					runs[i] = *run
-				}
-			}(i)
-=======
 	for _, kbp := range keysByProduct {
 		runs := make(TestRuns, len(kbp.Keys))
 		err := d.GetMulti(kbp.Keys, runs)
 		if err != nil {
 			break
->>>>>>> f9f8446f
 		}
 		result = append(result, ProductTestRuns{
 			Product:  kbp.Product,
 			TestRuns: runs,
 		})
-<<<<<<< HEAD
-		wg.Wait()
 	}
-
-=======
-	}
->>>>>>> f9f8446f
 	if err != nil {
 		return nil, err
 	}
