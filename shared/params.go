--- conflicted
+++ resolved
@@ -740,11 +740,7 @@
 
 	msg, ok := data["run_ids"]
 	if !ok {
-<<<<<<< HEAD
-		return nil, err
-=======
 		return nil, fmt.Errorf(`JSON request body is missing "run_ids" key; body: %s`, string(raw))
->>>>>>> e38bd31e
 	}
 	var runIDs []int64
 	err = json.Unmarshal(*msg, &runIDs)
