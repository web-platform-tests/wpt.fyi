// Copyright 2017 The WPT Dashboard Project. All rights reserved.
// Use of this source code is governed by a BSD-style license that can be
// found in the LICENSE file.

package shared

import (
	"errors"
	"fmt"
	"net/http"
	"net/url"
	"regexp"
	"sort"
	"strconv"
	"strings"
	"time"

	mapset "github.com/deckarep/golang-set"
)

// QueryFilter represents the ways search results can be filtered in the webapp
// search API.
type QueryFilter struct {
	RunIDs []int64
	Q      string
}

// TestRunFilter represents the ways TestRun entities can be filtered in
// the webapp and api.
type TestRunFilter struct {
	SHA      string
	Labels   mapset.Set
	Aligned  *bool
	From     *time.Time
	To       *time.Time
	MaxCount *int
	Products ProductSpecs
}

// IsDefaultQuery returns whether the params are just an empty query (or,
// the equivalent defaults of an empty query).
func (filter TestRunFilter) IsDefaultQuery() bool {
	return IsLatest(filter.SHA) &&
		(filter.Labels == nil || filter.Labels.Cardinality() < 1) &&
		(filter.Aligned == nil) &&
		(filter.From == nil) &&
		(filter.MaxCount == nil || *filter.MaxCount == 1) &&
		(len(filter.Products) < 1)
}

// OrDefault returns the current filter, or, if it is a default query, returns
// the query used by default in wpt.fyi.
func (filter TestRunFilter) OrDefault() TestRunFilter {
	if !filter.IsDefaultQuery() {
		return filter
	}
	complete := true
	filter.Complete = &complete
	filter.Labels = mapset.NewSetWith(StableLabel)
	return filter
}

// IsDefaultProducts returns whether the params products are empty, or the
// equivalent of the default product set.
func (filter TestRunFilter) IsDefaultProducts() bool {
	if len(filter.Products) == 0 {
		return true
	}
	def := GetDefaultProducts()
	if len(filter.Products) != len(def) {
		return false
	}
	for i := range def {
		if def[i] != filter.Products[i] {
			return false
		}
	}
	return true
}

// ProductSpec is a struct representing a parsed product spec string.
type ProductSpec struct {
	ProductAtRevision

	Labels mapset.Set
}

// Matches returns whether the spec matches the given run.
func (p ProductSpec) Matches(run TestRun) bool {
	if run.BrowserName != p.BrowserName {
		return false
	}
	if !IsLatest(p.Revision) && p.Revision != run.Revision {
		return false
	}
	if p.Labels != nil && p.Labels.Cardinality() > 0 {
		runLabels := run.LabelsSet()
		if !p.Labels.IsSubset(runLabels) {
			return false
		}
	}
	if p.BrowserVersion != "" {
		// Make "6" not match "60.123" by adding trailing dots to both.
		if !strings.HasPrefix(run.BrowserVersion+".", p.BrowserVersion+".") {
			return false
		}
	}
	return true
}

// ProductSpecs is a helper type for a slice of ProductSpec structs.
type ProductSpecs []ProductSpec

// Products gets the slice of products specified in the ProductSpecs slice.
func (p ProductSpecs) Products() []Product {
	result := make([]Product, len(p))
	for i, spec := range p {
		result[i] = spec.Product
	}
	return result
}

// Strings returns the array of the ProductSpec items as their string
// representations.
func (p ProductSpecs) Strings() []string {
	result := make([]string, len(p))
	for i, spec := range p {
		result[i] = spec.String()
	}
	return result
}

func (p ProductSpec) String() string {
	s := p.Product.String()
	if p.Labels != nil && p.Labels.Cardinality() > 0 {
		labels := make([]string, 0, p.Labels.Cardinality())
		for l := range p.Labels.Iter() {
			labels = append(labels, l.(string))
		}
		sort.Strings(labels)
		s += "[" + strings.Join(labels, ",") + "]"
	}
	if !IsLatest(p.Revision) {
		s += "@" + p.Revision
	}
	return s
}

func (p ProductSpecs) Len() int           { return len(p) }
func (p ProductSpecs) Swap(i, j int)      { p[i], p[j] = p[j], p[i] }
func (p ProductSpecs) Less(i, j int) bool { return p[i].String() < p[j].String() }

// ToQuery converts the filter set to a url.Values (set of query params).
<<<<<<< HEAD
func (filter TestRunFilter) ToQuery() (q url.Values) {
=======
// alignedIfDefault is whether the params should fall back to a aligned run
// (the default on the homepage) if no conflicting params are used.
func (filter TestRunFilter) ToQuery(alignedIfDefault bool) (q url.Values) {
>>>>>>> 4dfff1d3
	u := url.URL{}
	q = u.Query()
	if !IsLatest(filter.SHA) {
		q.Set("sha", filter.SHA)
	}
	if filter.Labels != nil && filter.Labels.Cardinality() > 0 {
		for label := range filter.Labels.Iter() {
			q.Add("label", label.(string))
		}
	}
	if len(filter.Products) > 0 {
		for _, p := range filter.Products {
			q.Add("product", p.String())
		}
	}
<<<<<<< HEAD
	if filter.Complete != nil {
		q.Set("complete", strconv.FormatBool(*filter.Complete))
=======
	if filter.Aligned != nil {
		q.Set("aligned", strconv.FormatBool(*filter.Aligned))
	} else if alignedIfDefault && len(q) == 0 {
		q.Set("aligned", "true")
>>>>>>> 4dfff1d3
	}
	if filter.MaxCount != nil {
		q.Set("max-count", fmt.Sprintf("%v", *filter.MaxCount))
	}
	if filter.From != nil {
		q.Set("from", filter.From.Format(time.RFC3339))
	}
	return q
}

// MaxCountMaxValue is the maximum allowed value for the max-count param.
const MaxCountMaxValue = 500

// MaxCountMinValue is the minimum allowed value for the max-count param.
const MaxCountMinValue = 1

// SHARegex is a regex for SHA[0:10] slice of a git hash.
var SHARegex = regexp.MustCompile("[0-9a-fA-F]{10,40}")

// ErrMissing is the error returned when an expected parameter is missing.
var ErrMissing = errors.New("Missing parameter")

// ParseSHAParam parses and validates the 'sha' param for the request,
// cropping it to 10 chars. It returns "latest" by default. (and in error cases).
func ParseSHAParam(r *http.Request) (runSHA string, err error) {
	sha, err := ParseSHAParamFull(r)
	if err != nil || !SHARegex.MatchString(sha) {
		return sha, err
	}
	return sha[:10], nil
}

// ParseSHAParamFull parses and validates the 'sha' param for the request.
// It returns "latest" by default (and in error cases).
func ParseSHAParamFull(r *http.Request) (runSHA string, err error) {
	// Get the SHA for the run being loaded (the first part of the path.)
	runSHA = "latest"
	params, err := url.ParseQuery(r.URL.RawQuery)
	if err != nil {
		return runSHA, err
	}

	runParam := params.Get("sha")
	if runParam != "" && runParam != "latest" {
		runSHA = runParam
		if !SHARegex.MatchString(runParam) {
			return "latest", fmt.Errorf("Invalid sha param value: %s", runParam)
		}
	}
	return runSHA, err
}

// ParseProductSpec parses a test-run spec into a ProductAtRevision struct.
func ParseProductSpec(spec string) (productSpec ProductSpec, err error) {
	errMsg := "invalid product spec: " + spec
	productSpec.Revision = "latest"
	name := spec
	// @sha (optional)
	atSHAPieces := strings.Split(spec, "@")
	if len(atSHAPieces) > 2 {
		return productSpec, errors.New(errMsg)
	} else if len(atSHAPieces) == 2 {
		name = atSHAPieces[0]
		productSpec.Revision = atSHAPieces[1]
	}
	// [foo,bar] labels syntax (optional)
	labelPieces := strings.Split(name, "[")
	if len(labelPieces) > 2 {
		return productSpec, errors.New(errMsg)
	} else if len(labelPieces) == 2 {
		name = labelPieces[0]
		labels := labelPieces[1]
		if labels[len(labels)-1:] != "]" || strings.Index(labels, "]") < len(labels)-1 {
			return productSpec, errors.New(errMsg)
		}
		labels = labels[:len(labels)-1]
		productSpec.Labels = mapset.NewSet()
		for _, label := range strings.Split(labels, ",") {
			if label != "" {
				productSpec.Labels.Add(label)
			}
		}
	}
	// Product (required)
	if productSpec.Product, err = ParseProduct(name); err != nil {
		return productSpec, err
	}
	return productSpec, nil
}

// ParseProduct parses the `browser-version-os-version` input as a Product struct.
func ParseProduct(product string) (result Product, err error) {
	pieces := strings.Split(product, "-")
	if len(pieces) > 4 {
		return result, fmt.Errorf("invalid product: %s", product)
	}
	result = Product{
		BrowserName: pieces[0],
	}
	if !IsBrowserName(result.BrowserName) {
		return result, fmt.Errorf("invalid browser name: %s", result.BrowserName)
	}
	if len(pieces) > 1 {
		if _, err := ParseVersion(pieces[1]); err != nil {
			return result, fmt.Errorf("invalid browser version: %s", pieces[1])
		}
		result.BrowserVersion = pieces[1]
	}
	if len(pieces) > 2 {
		result.OSName = pieces[2]
	}
	if len(pieces) > 3 {
		if _, err := ParseVersion(pieces[3]); err != nil {
			return result, fmt.Errorf("invalid OS version: %s", pieces[3])
		}
		result.OSVersion = pieces[3]
	}
	return result, nil
}

// ParseVersion parses the given version as a semantically versioned string.
func ParseVersion(version string) (result *Version, err error) {
	pieces := strings.Split(version, ".")
	if len(pieces) > 4 {
		return nil, fmt.Errorf("Invalid version: %s", version)
	}
	numbers := make([]int, len(pieces))
	for i, piece := range pieces {
		n, err := strconv.ParseInt(piece, 10, 0)
		if err != nil {
			return nil, fmt.Errorf("Invalid version: %s", version)
		}
		numbers[i] = int(n)
	}
	result = &Version{
		Major: numbers[0],
	}
	if len(numbers) > 1 {
		result.Minor = numbers[1]
	}
	if len(numbers) > 2 {
		result.Build = numbers[2]
	}
	if len(numbers) > 3 {
		result.Revision = numbers[3]
	}
	return result, nil
}

// ParseBrowserParam parses and validates the 'browser' param for the request.
// It returns "" by default (and in error cases).
func ParseBrowserParam(r *http.Request) (product *Product, err error) {
	browser := r.URL.Query().Get("browser")
	if "" == browser {
		return nil, nil
	}
	if IsBrowserName(browser) {
		return &Product{
			BrowserName: browser,
		}, nil
	}
	return nil, fmt.Errorf("Invalid browser param value: %s", browser)
}

// ParseBrowsersParam returns a list of browser params for the request.
// It parses the 'browsers' parameter, split on commas, and also checks for the (repeatable)
// 'browser' params.
func ParseBrowsersParam(r *http.Request) (browsers []string, err error) {
	browserParams := ParseRepeatedParam(r, "browser", "browsers")
	if browserParams == nil {
		return nil, nil
	}
	for b := range browserParams.Iter() {
		if !IsBrowserName(b.(string)) {
			return nil, fmt.Errorf("Invalid browser param value %s", b.(string))
		}
		browsers = append(browsers, b.(string))
	}
	sort.Strings(browsers)
	return browsers, nil
}

// ParseProductParam parses and validates the 'product' param for the request.
func ParseProductParam(r *http.Request) (product *Product, err error) {
	productParam := r.URL.Query().Get("product")
	if "" == productParam {
		return nil, nil
	}
	parsed, err := ParseProduct(productParam)
	if err != nil {
		return nil, err
	}
	return &parsed, nil
}

// ParseProductsParam returns a list of product params for the request.
// It parses the 'products' parameter, split on commas, and also checks for the (repeatable)
// 'product' params.
func ParseProductsParam(r *http.Request) (products ProductSpecs, err error) {
	productParams := ParseRepeatedParam(r, "product", "products")
	if productParams == nil {
		return nil, nil
	}
	for p := range productParams.Iter() {
		product, err := ParseProductSpec(p.(string))
		if err != nil {
			return nil, err
		}
		products = append(products, product)
	}
	sort.Sort(products)
	return products, nil
}

// ParseProductOrBrowserParams parses the product (or, browser) params present in the given
// request.
func ParseProductOrBrowserParams(r *http.Request) (products ProductSpecs, err error) {
	if products, err = ParseProductsParam(r); err != nil {
		return nil, err
	}
	// Handle legacy browser param.
	browserParams, err := ParseBrowsersParam(r)
	if err != nil {
		return nil, err
	}
	for _, browser := range browserParams {
		spec := ProductSpec{}
		spec.BrowserName = browser
		products = append(products, spec)
	}
	return products, nil
}

// GetProductsOrDefault parses the 'products' (and legacy 'browsers') params, returning
// the sorted list of products to include, or a default list.
func (filter TestRunFilter) GetProductsOrDefault() (products ProductSpecs) {
	products = filter.Products
	// Fall back to default browser set.
	if products == nil {
		products = GetDefaultProducts()
	}
	sort.Sort(products)
	return products
}

// ParseMaxCountParam parses the 'max-count' parameter as an integer
func ParseMaxCountParam(r *http.Request) (*int, error) {
	if maxCountParam := r.URL.Query().Get("max-count"); maxCountParam != "" {
		count, err := strconv.Atoi(maxCountParam)
		if err != nil {
			return nil, err
		}
		if count < MaxCountMinValue {
			count = MaxCountMinValue
		}
		if count > MaxCountMaxValue {
			count = MaxCountMaxValue
		}
		return &count, nil
	}
	return nil, nil
}

// ParseMaxCountParamWithDefault parses the 'max-count' parameter as an integer, or returns the
// default when no param is present, or on error.
func ParseMaxCountParamWithDefault(r *http.Request, defaultValue int) (count int, err error) {
	if maxCountParam, err := ParseMaxCountParam(r); maxCountParam != nil {
		return *maxCountParam, err
	} else if err != nil {
		return defaultValue, err
	}
	return defaultValue, nil
}

// ParseDateTimeParam parses the date/time param named "name" as a timestamp.
func ParseDateTimeParam(r *http.Request, name string) (*time.Time, error) {
	if fromParam := r.URL.Query().Get(name); fromParam != "" {
		parsed, err := time.Parse(time.RFC3339, fromParam)
		if err != nil {
			return nil, err
		}
		return &parsed, nil
	}
	return nil, nil
}

// DiffFilterParam represents the types of changed test paths to include.
type DiffFilterParam struct {
	// Added tests are present in the 'after' state of the diff, but not present
	// in the 'before' state of the diff.
	Added bool

	// Deleted tests are present in the 'before' state of the diff, but not present
	// in the 'after' state of the diff.
	Deleted bool

	// Changed tests are present in both the 'before' and 'after' states of the diff,
	// but the number of passes, failures, or total tests has changed.
	Changed bool

	// Unchanged tests are present in both the 'before' and 'after' states of the diff,
	// and the number of passes, failures, or total tests is unchanged.
	Unchanged bool

	// Set of test paths to include, or include all tests if nil.
	Paths mapset.Set
}

// ParseDiffFilterParams collects the diff filtering params for the given request.
// It splits the filter param into the differences to include. The filter param is inspired by Git's --diff-filter flag.
// It also adds the set of test paths to include; see ParsePathsParam below.
func ParseDiffFilterParams(r *http.Request) (param DiffFilterParam, err error) {
	param = DiffFilterParam{
		Added:   true,
		Deleted: true,
		Changed: true,
	}
	if filter := r.URL.Query().Get("filter"); filter != "" {
		param = DiffFilterParam{}
		for _, char := range filter {
			switch char {
			case 'A':
				param.Added = true
			case 'D':
				param.Deleted = true
			case 'C':
				param.Changed = true
			case 'U':
				param.Unchanged = true
			default:
				return param, fmt.Errorf("invalid filter character %c", char)
			}
		}
	}
	param.Paths = ParsePathsParam(r)
	return param, nil
}

// ParsePathsParam returns a set list of test paths to include, or nil if no
// filter is provided (and all tests should be included). It parses the 'paths'
// parameter, split on commas, and also checks for the (repeatable) 'path' params
func ParsePathsParam(r *http.Request) (paths mapset.Set) {
	return ParseRepeatedParam(r, "path", "paths")
}

// ParseLabelsParam returns a set list of test-run labels to include, or nil if
// no labels are provided.
func ParseLabelsParam(r *http.Request) (labels mapset.Set) {
	return ParseRepeatedParam(r, "label", "labels")
}

// ParseRepeatedParam parses a param that may be a plural name, with all values
// comma-separated, or a repeated singular param.
// e.g. ?label=foo&label=bar vs ?labels=foo,bar
func ParseRepeatedParam(r *http.Request, singular string, plural string) (params mapset.Set) {
	repeatedParam := r.URL.Query()[singular]
	pluralParam := r.URL.Query().Get(plural)
	if len(repeatedParam) == 0 && pluralParam == "" {
		return nil
	}

	params = mapset.NewSet()
	for _, label := range repeatedParam {
		params.Add(label)
	}
	if pluralParam != "" {
		for _, label := range strings.Split(pluralParam, ",") {
			params.Add(label)
		}
	}
	if params.Contains("") {
		params.Remove("")
	}
	if params.Cardinality() == 0 {
		return nil
	}
	return params
}

// ParseQueryParamInt parses the URL query parameter at key. If the parameter is
// empty or missing, ErrMissing is returned.
func ParseQueryParamInt(r *http.Request, key string) (int, error) {
	value := r.URL.Query().Get(key)
	if value == "" {
		return 0, ErrMissing
	}
	i, err := strconv.Atoi(value)
	if err != nil {
		return i, fmt.Errorf("Invalid %s value: %s", key, value)
	}
	return i, err
}

// ParseAlignedParam parses the "aligned" param. See ParseBooleanParam.
func ParseAlignedParam(r *http.Request) (aligned *bool, err error) {
	if aligned, err := ParseBooleanParam(r, "aligned"); aligned != nil || err != nil {
		return aligned, err
	}
	// Legacy param name: complete
	return ParseBooleanParam(r, "complete")
}

// ParseBooleanParam parses the given param name as a bool.
// Return nil if the param is missing, true if if it's present with no value,
// otherwise the parsed boolean value of the param's value.
func ParseBooleanParam(r *http.Request, name string) (result *bool, err error) {
	q := r.URL.Query()
	b := false
	if _, ok := q[name]; !ok {
		return nil, nil
	} else if val := q.Get(name); val == "" {
		b = true
	} else {
		b, err = strconv.ParseBool(val)
	}
	return &b, err
}

// ParseRunIDsParam parses the "run_ids" parameter. If the ID is not a valid
// int64, an error will be returned.
func ParseRunIDsParam(r *http.Request) (ids []int64, err error) {
	str := r.URL.Query().Get("run_ids")
	if str == "" {
		return nil, nil
	}
	idStrs := strings.Split(str, ",")
	ids = make([]int64, 0, len(idStrs))
	for _, idStr := range idStrs {
		id, err := strconv.ParseInt(idStr, 10, 64)
		if err != nil {
			return nil, err
		}
		ids = append(ids, id)
	}
	return ids, err
}

// ParseQueryFilterParams parses shared params for the search and autocomplete
// APIs.
func ParseQueryFilterParams(r *http.Request) (filter QueryFilter, err error) {
	keys, err := ParseRunIDsParam(r)
	if err != nil {
		return filter, err
	}
	filter.RunIDs = keys

	filter.Q = r.URL.Query().Get("q")

	return filter, nil
}

// ParseTestRunFilterParams parses all of the filter params for a TestRun query.
func ParseTestRunFilterParams(r *http.Request) (filter TestRunFilter, err error) {
	runSHA, err := ParseSHAParam(r)
	if err != nil {
		return filter, err
	}
	filter.SHA = runSHA
	filter.Labels = ParseLabelsParam(r)
	if filter.Aligned, err = ParseAlignedParam(r); err != nil {
		return filter, err
	}
	if filter.Products, err = ParseProductOrBrowserParams(r); err != nil {
		return filter, err
	}
	if filter.MaxCount, err = ParseMaxCountParam(r); err != nil {
		return filter, err
	}
	if filter.From, err = ParseDateTimeParam(r, "from"); err != nil {
		return filter, err
	}
	if filter.To, err = ParseDateTimeParam(r, "to"); err != nil {
		return filter, err
	}
	return filter, nil
}<|MERGE_RESOLUTION|>--- conflicted
+++ resolved
@@ -54,8 +54,8 @@
 	if !filter.IsDefaultQuery() {
 		return filter
 	}
-	complete := true
-	filter.Complete = &complete
+	aligned := true
+	filter.Aligned = &aligned
 	filter.Labels = mapset.NewSetWith(StableLabel)
 	return filter
 }
@@ -151,13 +151,7 @@
 func (p ProductSpecs) Less(i, j int) bool { return p[i].String() < p[j].String() }
 
 // ToQuery converts the filter set to a url.Values (set of query params).
-<<<<<<< HEAD
 func (filter TestRunFilter) ToQuery() (q url.Values) {
-=======
-// alignedIfDefault is whether the params should fall back to a aligned run
-// (the default on the homepage) if no conflicting params are used.
-func (filter TestRunFilter) ToQuery(alignedIfDefault bool) (q url.Values) {
->>>>>>> 4dfff1d3
 	u := url.URL{}
 	q = u.Query()
 	if !IsLatest(filter.SHA) {
@@ -173,15 +167,8 @@
 			q.Add("product", p.String())
 		}
 	}
-<<<<<<< HEAD
-	if filter.Complete != nil {
-		q.Set("complete", strconv.FormatBool(*filter.Complete))
-=======
 	if filter.Aligned != nil {
 		q.Set("aligned", strconv.FormatBool(*filter.Aligned))
-	} else if alignedIfDefault && len(q) == 0 {
-		q.Set("aligned", "true")
->>>>>>> 4dfff1d3
 	}
 	if filter.MaxCount != nil {
 		q.Set("max-count", fmt.Sprintf("%v", *filter.MaxCount))
