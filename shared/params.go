--- conflicted
+++ resolved
@@ -18,13 +18,9 @@
 	mapset "github.com/deckarep/golang-set"
 )
 
-// SearchFilter represents the ways search results can be filtered in the webapp
+// QueryFilter represents the ways search results can be filtered in the webapp
 // search API.
-<<<<<<< HEAD
 type QueryFilter struct {
-=======
-type SearchFilter struct {
->>>>>>> 9dcb1937
 	RunIDs []int64
 	Q      string
 }
@@ -569,13 +565,9 @@
 	return ids, err
 }
 
-<<<<<<< HEAD
 // ParseQueryFilterParams parses shared params for the search and autocomplete
 // APIs.
 func ParseQueryFilterParams(r *http.Request) (filter QueryFilter, err error) {
-=======
-func ParseSearchFilterParams(r *http.Request) (filter SearchFilter, err error) {
->>>>>>> 9dcb1937
 	keys, err := ParseRunIDsParam(r)
 	if err != nil {
 		return filter, err
