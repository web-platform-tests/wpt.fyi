--- conflicted
+++ resolved
@@ -298,7 +298,7 @@
 		}
 		products = append(products, product)
 	}
-	sort.Sort(ProductSpecs(products))
+	sort.Sort(products)
 	return products, nil
 }
 
@@ -329,36 +329,7 @@
 	if products == nil {
 		products = GetDefaultProducts()
 	}
-<<<<<<< HEAD
-	browserNames := GetDefaultBrowserNames()
-
-	if filter.Labels != nil {
-		browserLabel := ""
-		for _, name := range browserNames {
-			if !filter.Labels.Contains(name) {
-				continue
-			}
-			// If we already encountered a browser name, nothing is two browsers (return empty set).
-			if browserLabel != "" {
-				products = nil
-				break
-			}
-			browserLabel = name
-			products = make(ProductSpecs, 1)
-			products[0].BrowserName = name
-			// For a browser label (e.g. "chrome"), we also include its -experimental variant because
-			// we used to spoof the experimental label by adding it as a suffix to browser names.
-			// The experimental label filtering will happen later in datastore.go.
-			// TODO(Hexcles): remove this once we convert all history -experimental runs.
-			products = append(products, ProductSpec{})
-			products[1].BrowserName = name + "-" + ExperimentalLabel
-		}
-	}
-
-	sort.Sort(ProductSpecs(products))
-=======
-	sort.Sort(ByBrowserName(products))
->>>>>>> af0809a6
+	sort.Sort(products)
 	return products
 }
 
