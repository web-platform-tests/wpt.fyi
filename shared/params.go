--- conflicted
+++ resolved
@@ -567,15 +567,9 @@
 	return ids, err
 }
 
-<<<<<<< HEAD
 // ParseQueryFilterParams parses shared params for the search and autocomplete
 // APIs.
 func ParseQueryFilterParams(r *http.Request) (filter QueryFilter, err error) {
-=======
-// ParseSearchFilterParams parses the search parameters, including both
-// "run_ids" and "q" (query).
-func ParseSearchFilterParams(r *http.Request) (filter SearchFilter, err error) {
->>>>>>> d2fb3c37
 	keys, err := ParseRunIDsParam(r)
 	if err != nil {
 		return filter, err
