--- conflicted
+++ resolved
@@ -158,13 +158,8 @@
 
 // NewCachingHandler produces a caching handler with an underlying delegate
 // handler, cache, cacheability decision function, and cache key producer.
-<<<<<<< HEAD
-func NewCachingHandler(delegate http.Handler, cache ReadWritable, isCacheable func(*http.Request) bool, getCacheKey func(*http.Request) interface{}) http.Handler {
-	return cachingHandler{delegate, cache, isCacheable, getCacheKey}
-=======
 func NewCachingHandler(ctx context.Context, delegate http.Handler, cache ReadWritable, isCacheable func(*http.Request) bool, getCacheKey func(*http.Request) interface{}, shouldCache func(int, []byte) bool) http.Handler {
 	return cachingHandler{ctx, delegate, cache, isCacheable, getCacheKey, shouldCache}
->>>>>>> 3c30e7a6
 }
 
 // AlwaysCachable is a helper for returning true for all requests.
@@ -172,27 +167,21 @@
 	return true
 }
 
-<<<<<<< HEAD
-// AlwaysCacheExceptDevAppServer is a helper for returning true for all requests.
-func AlwaysCacheExceptDevAppServer(r *http.Request) bool {
-	return !appengine.IsDevAppServer()
-}
-
-=======
->>>>>>> 3c30e7a6
 // URLAsCacheKey is a helper for returning the request's full URL as a cache key.
 // If this string is too long to be a memcache key then writes to memcache will fail,
 // but that is not a big concern; it simply means that requests for cacheable long
 // URLs will not be cached.
 func URLAsCacheKey(r *http.Request) interface{} {
 	return r.URL.String()
-<<<<<<< HEAD
-=======
 }
 
 // CacheStatusOK is a hlper for indicating that a request is cacheable iff the
 // status code is http.StatusOK.
 func CacheStatusOK(statusCode int, payload []byte) bool {
 	return statusCode == http.StatusOK
->>>>>>> 3c30e7a6
+}
+
+// AlwaysCacheExceptDevAppServer is a helper for returning true for all requests.
+func AlwaysCacheExceptDevAppServer(r *http.Request) bool {
+	return !appengine.IsDevAppServer()
 }