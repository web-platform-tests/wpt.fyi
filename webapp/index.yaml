--- conflicted
+++ resolved
@@ -3,6 +3,11 @@
 # found in the LICENSE file.
 
 indexes:
+- kind: github.com.web-platform-tests.results-analysis.metrics.PassRateMetadata
+  properties:
+  - name: TestRunIDs
+  - name: StartTime
+    direction: desc
 - kind: github.com.web-platform-tests.results-analysis.metrics.FailuresMetadata
   properties:
   - name: BrowserName
@@ -73,15 +78,8 @@
   - name: Labels
   - name: CreatedAt
     direction: desc
-<<<<<<< HEAD
-- kind: github.com.web-platform-tests.results-analysis.metrics.PassRateMetadata
-  properties:
-  - name: TestRunIDs
-  - name: StartTime
-=======
 - kind: TestRun
   properties:
   - name: Revision
   - name: BrowserVersion
->>>>>>> e52542a5
     direction: desc