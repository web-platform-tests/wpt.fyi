--- conflicted
+++ resolved
@@ -153,13 +153,8 @@
         <wpt-results name="results"
                      is-loading="{{resultsLoading}}"
                      structured-search="[[structuredSearch]]"
-<<<<<<< HEAD
                      path="[[subroute.path]]"
-                     test-runs="{{testRuns}}"
-=======
-                     path="{{subroute.path}}"
                      test-runs="[[testRuns]]"
->>>>>>> 24f02dc3
                      test-paths="{{testPaths}}"
                      search-results="{{searchResults}}"
                      subtest-row-count={{subtestRowCount}}
