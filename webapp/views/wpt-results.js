/**
 * Copyright 2018 The WPT Dashboard Project. All rights reserved.
 * Use of this source code is governed by a BSD-style license that can be
 * found in the LICENSE file.
 */

import '../components/info-banner.js';
import { LoadingState } from '../components/loading-state.js';
import '../components/path.js';
import '../components/test-file-results.js';
import '../components/test-results-chart.js';
import '../components/test-results-history-grid.js';
import '../components/test-run.js';
import '../components/test-runs-query-builder.js';
import { TestRunsUIBase } from '../components/test-runs.js';
import '../components/test-search.js';
import { WPTColors } from '../components/wpt-colors.js';
import { WPTFlags } from '../components/wpt-flags.js';
import '../components/wpt-permalinks.js';
import '../components/wpt-metadata.js';
import { AmendMetadataMixin } from '../components/wpt-amend-metadata.js';
import '../node_modules/@polymer/iron-collapse/iron-collapse.js';
import '../node_modules/@polymer/iron-icon/iron-icon.js';
import '../node_modules/@polymer/iron-icons/editor-icons.js';
import '../node_modules/@polymer/iron-icons/image-icons.js';
import '../node_modules/@polymer/paper-button/paper-button.js';
import '../node_modules/@polymer/paper-icon-button/paper-icon-button.js';
import '../node_modules/@polymer/paper-spinner/paper-spinner-lite.js';
import '../node_modules/@polymer/paper-styles/color.js';
import '../node_modules/@polymer/paper-tabs/paper-tabs.js';
import '../node_modules/@polymer/paper-toast/paper-toast.js';
import '../node_modules/@polymer/polymer/lib/elements/dom-if.js';
import '../node_modules/@polymer/polymer/lib/elements/dom-repeat.js';
import '../node_modules/@polymer/polymer/polymer-element.js';
import { html } from '../node_modules/@polymer/polymer/polymer-element.js';
import { PathInfo } from '../components/path.js';
import { Pluralizer } from '../components/pluralize.js';

const TEST_TYPES = ['manual', 'reftest', 'testharness', 'visual', 'wdspec'];

class WPTResults extends AmendMetadataMixin(Pluralizer(WPTColors(WPTFlags(PathInfo(LoadingState(TestRunsUIBase)))))) {
  static get template() {
    return html`
    <style include="wpt-colors">
      :host {
        display: block;
        font-size: 15px;
      }
      table {
        width: 100%;
        border-collapse: collapse;
      }
      tr.spec {
        background-color: var(--paper-grey-200);
      }
      tr td {
        padding: 0.25em 0.5em;
      }
      tr.spec td {
        padding: 0.2em 0.5em;
        border: solid 1px var(--paper-grey-300);
      }
      thead {
        border-bottom: 8px solid white;
      }
      th {
        background: white;
        position: sticky;
        top: 0;
        z-index: 1;
      }
      .path {
        margin-bottom: 16px;
      }
      .path-separator {
        padding: 0 0.1em;
        margin: 0 0.2em;
      }
      .top,
      .delta {
        background-color: var(--paper-grey-200);
      }
      span.delta.regressions {
        color: var(--paper-red-700);
      }
      span.delta.passes {
        color: var(--paper-green-700);
      }
      td.none {
        visibility: hidden;
      }
      td.numbers {
        white-space: nowrap;
        color: black;
      }
      td[triage] {
        cursor: pointer;
      }
      td[triage]:hover {
        opacity: 0.7;
        box-shadow: 5px 5px 5px;
      }
      td[selected] {
        border: 2px solid #000000;
      }
      .totals-row {
        border-top: 4px solid white;
        padding: 4px;
      }
      .yellow-button {
        color: var(--paper-yellow-500);
        margin-left: 32px;
      }
      .history {
        margin: 32px 0;
        text-align: center;
      }
      .history h3 span {
        color: var(--paper-red-500);
      }
      #show-history {
        background: var(--paper-blue-700);
        color: white;
      }
      .test-type {
        margin-left: 8px;
        padding: 4px;
        border-radius: 4px;
        background-color: var(--paper-blue-100);
      }
      @media (max-width: 1200px) {
        table tr td:first-child::after {
          content: "";
          display: inline-block;
          vertical-align: top;
          min-height: 30px;
        }
      }
      .sort-row {
        border-top: 4px solid white;
        padding: 4px;
      }
      .sort-button {
        margin-left: -15px;
      }
      .view-triage {
        margin-left: 30px;
      }
    </style>

    <paper-toast id="selected-toast" duration="0">
      <span>[[triageToastMsg(selectedMetadata.length)]]</span>
      <paper-button class="view-triage" on-click="openAmendMetadata" raised="[[hasSelections]]" disabled="[[!hasSelections]]">TRIAGE</paper-button>
    </paper-toast>

    <template is="dom-if" if="[[isInvalidDiffUse(diff, testRuns)]]">
      <paper-toast id="diffInvalid" duration="0" text="'diff' was requested, but is only valid when comparing two runs." opened>
        <paper-button onclick="[[dismissToast]]" class="yellow-button">Close</paper-button>
      </paper-toast>
    </template>

    <paper-toast id="runsNotInCache" duration="5000" text="One or more of the runs requested is currently being loaded into the cache. Trying again..."></paper-toast>

    <template is="dom-if" if="[[resultsLoadFailed]]">
      <info-banner type="error">
        Failed to fetch test runs.
      </info-banner>
    </template>

    <template is="dom-if" if="[[queryBuilder]]">
      <iron-collapse opened="[[editingQuery]]">
        <test-runs-query-builder query="[[query]]"
                                 on-submit="[[submitQuery]]">
        </test-runs-query-builder>
      </iron-collapse>
    </template>

    <template is="dom-if" if="[[testRuns]]">
      <template is="dom-if" if="{{ pathIsATestFile }}">
        <test-file-results test-runs="[[testRuns]]"
                           subtest-row-count={{subtestRowCount}}
                           path="[[path]]"
                           structured-search="[[structuredSearch]]"
                           labels="[[labels]]"
                           products="[[products]]"
                           diff-run="[[diffRun]]"
                           is-triage-mode="[[isTriageMode]]"
                           metadata-map="[[metadataMap]]">
        </test-file-results>
      </template>

      <template is="dom-if" if="{{ !pathIsATestFile }}">
        <table>
          <thead>
            <tr>
              <th>Path</th>
              <template is="dom-repeat" items="{{testRuns}}" as="testRun">
                <!-- Repeats for as many different browser test runs are available -->
                <th><test-run test-run="[[testRun]]" show-source show-platform></test-run></th>
              </template>
              <template is="dom-if" if="[[diffRun]]">
                <th>
                  <test-run test-run="[[diffRun]]"></test-run>
                  <paper-icon-button icon="filter-list" onclick="[[toggleDiffFilter]]" title="Toggle filtering to only show differences"></paper-icon-button>
                </th>
              </template>
            </tr>
          </thead>

          <tbody>
            <template is="dom-if" if="[[displayedNodes]]">
              <tr class="sort-row">
                <td>
                  <paper-icon-button class="sort-button" src="/static/expand_more.svg" onclick="[[sortTestName]]" aria-label="Sort the test name column"></paper-icon-button>
                </td>
                <template is="dom-repeat" items="[[testRuns]]">
                  <td>
                    <paper-icon-button class="sort-button" src="/static/expand_more.svg" onclick="[[sortTestResults(index)]]" aria-label="Sort the test result column"></paper-icon-button>
                  </td>
                </template>
              </tr>
            </template>

            <template is="dom-repeat" items="{{displayedNodes}}" as="node">
              <tr>
                <td onclick="[[handleTriageSelect(null, node, testRun)]]" onmouseover="[[handleTriageHover(null, node, testRun)]]">
                  <path-part
                      prefix="/results"
                      path="{{ node.path }}"
                      query="{{ query }}"
                      is-dir="{{ node.isDir }}"
                      is-triage-mode=[[isTriageMode]]>
                  </path-part>
                  <template is="dom-if" if="[[shouldDisplayMetadata(null, node.path, metadataMap)]]">
                    <a href="[[ getMetadataUrl(null, node.path, metadataMap) ]]" target="_blank">
                      <iron-icon class="bug" icon="bug-report"></iron-icon>
                    </a>
                  </template>
                  <template is="dom-if" if="[[shouldDisplayTestLabel(node.path, labelMap)]]">
                    <iron-icon class="bug" icon="label" title="[[getTestLabelTitle(node.path, labelMap)]]"></iron-icon>
                  </template>
                </td>

                <template is="dom-repeat" items="{{testRuns}}" as="testRun">
                  <td class\$="numbers [[ testResultClass(node, index, testRun, 'passes') ]]" onclick="[[handleTriageSelect(index, node, testRun)]]" onmouseover="[[handleTriageHover(index, node, testRun)]]">
                    <span class\$="passes [[ testResultClass(node, index, testRun, 'passes') ]]">{{ getNodeResultDataByPropertyName(node, index, testRun, 'passes') }}</span>
                    /
                    <span class\$="total [[ testResultClass(node, index, testRun, 'total') ]]">{{ getNodeResultDataByPropertyName(node, index, testRun, 'total') }}</span>

                    <template is="dom-if" if="[[shouldDisplayMetadata(index, node.path, metadataMap)]]">
                      <a href="[[ getMetadataUrl(index, node.path, metadataMap) ]]" target="_blank">
                        <iron-icon class="bug" icon="bug-report"></iron-icon>
                      </a>
                    </template>
                  </td>
                </template>

                <template is="dom-if" if="[[diffRun]]">
                  <td class\$="numbers [[ testResultClass(node, index, diffRun, 'passes') ]]">
                    <template is="dom-if" if="[[node.diff]]">
                      <span class="delta passes">{{ getNodeResultDataByPropertyName(node, -1, diffRun, 'passes') }}</span>
                      /
                      <span class="delta regressions">{{ getNodeResultDataByPropertyName(node, -1, diffRun, 'regressions') }}</span>
                      /
                      <span class="delta total">{{ getNodeResultDataByPropertyName(node, -1, diffRun, 'total') }}</span>
                    </template>
                  </td>
                </template>
              </tr>
            </template>

            <template is="dom-if" if="[[ shouldDisplayTotals(displayedTotals, diffRun) ]]">
              <tr class="totals-row">
                <td>
                  <code><strong>Total</strong></code>
                </td>
                <template is="dom-repeat" items="[[displayedTotals]]" as="columnTotal">
                  <td class\$="numbers [[ testTotalsClass(columnTotal.passes, columnTotal.total) ]]">
                    <span class\$="passes [[ testTotalsClass(columnTotal.passes, columnTotal.total) ]]">[[ columnTotal.passes ]]</span>
                    /
                    <span class\$="total [[ testTotalsClass(columnTotal.passes, columnTotal.total) ]]">[[ columnTotal.total ]]</span>
                  </td>
                </template>
              </tr>
            </template>
          </tbody>
        </table>

        <template is="dom-if" if="[[noResults]]">
          <info-banner type="info">
            No results.
          </info-banner>
        </template>
      </template>
    </template>

    <template is="dom-if" if="[[pathIsASubfolderOrFile]]">
      <div class="history">
        <template is="dom-if" if="[[!showHistory]]">
          <paper-button id="show-history" onclick="[[showHistoryClicked()]]" raised>
            Show history
          </paper-button>
        </template>
        <template is="dom-if" if="[[showHistory]]">
          <h3>
            History <span>(Experimental)</span>
          </h3>
          <test-results-chart
              product-specs="[[productSpecs]]"
              path="[[path]]"
              labels="[[labels]]"
              master="true"
              aligned="[[aligned]]"
              tests="[[displayedTests]]">
          </test-results-chart>

          <template is="dom-if" if="[[pathIsATestFile]]">
            <test-results-history-grid
                product-specs="[[productSpecs]]"
                path="[[path]]"
                labels="[[labels]]"
                master="true"
                aligned="[[aligned]]"
                tests="[[displayedTests]]">
            </test-results-history-grid>
          </template>
        </template>
      </div>
    </template>

    <template is="dom-if" if="[[displayMetadata]]">
      <wpt-metadata products="[[displayedProducts]]"
                    path="[[path]]"
                    search-results="[[searchResults]]"
                    metadata-map="{{metadataMap}}"
                    label-map="{{labelMap}}"
                    triage-notifier="[[triageNotifier]]"></wpt-metadata>
    </template>
    <wpt-amend-metadata id="amend" selected-metadata="{{selectedMetadata}}" path="[[path]]"></wpt-amend-metadata>
`;
  }

  static get is() {
    return 'wpt-results';
  }

  static get properties() {
    return {
      path: {
        type: String,
        observer: 'pathUpdated',
        notify: true,
      },
      pathIsASubfolderOrFile: {
        type: Boolean,
        computed: 'computePathIsASubfolderOrFile(pathIsASubfolder, pathIsATestFile)'
      },
      liveTestDomain: {
        type: String,
        computed: 'computeLiveTestDomain()',
      },
      structuredSearch: Object,
      searchResults: {
        type: Array,
        value: [],
        notify: true,
      },
      subtestRowCount: {
        type: Number,
        notify: true
      },
      testPaths: {
        type: Set,
        computed: 'computeTestPaths(searchResults)',
        notify: true,
      },
      displayedNodes: {
        type: Array,
        value: [],
      },
      displayedTests: {
        type: Array,
        computed: 'computeDisplayedTests(path, searchResults)',
      },
      displayedTotals: {
        type: Array,
        value: [],
      },
      metadataMap: Object,
      labelMap: Object,
      // Users request to show a diff column.
      diff: Boolean,
      diffRun: {
        type: Object,
        value: null,
      },
      diffURL: {
        type: String,
        computed: 'computeDiffURL(testRuns)',
      },
      showHistory: {
        type: Boolean,
        value: false,
      },
      resultsLoadFailed: Boolean,
      noResults: Boolean,
      editingQuery: {
        type: Boolean,
        value: false,
      },
      onlyShowDifferences: Boolean,
      // path => {type, file[, refPath]} simplification.
      screenshots: Array,
      triageNotifier: Boolean,
    };
  }

  static get observers() {
    return [
      'clearSelectedCells(selectedMetadata)',
      'handleTriageMode(isTriageMode)',
    ];
  }

  isInvalidDiffUse(diff, testRuns) {
    return diff && testRuns && testRuns.length !== 2;
  }

  computePathIsASubfolderOrFile(isSubfolder, isFile) {
    return isSubfolder || isFile;
  }

  computeLiveTestDomain() {
    if (this.webPlatformTestsLive) {
      return 'wpt.live';
    }
    return 'w3c-test.org';
  }

  computeTestPaths(searchResults) {
    const paths = searchResults && searchResults.map(r => r.test) || [];
    return new Set(paths);
  }

  computeDisplayedTests(path, searchResults) {
    return searchResults
      && searchResults.map(r => r.test).filter(name => name.startsWith(path))
      || [];
  }

  computeDiffURL(testRuns) {
    if (!testRuns || testRuns.length !== 2) {
      return;
    }
    let url = new URL('/api/diff', window.location);
    for (const run of testRuns) {
      url.searchParams.append('run_id', run.id);
    }
    url.searchParams.set('filter', this.diffFilter);
    return url;
  }

  constructor() {
    super();
    this.onLoadingComplete = () => {
      this.noResults = !this.resultsLoadFailed
        && !(this.searchResults && this.searchResults.length);
    };
    this.toggleQueryEdit = () => {
      this.editingQuery = !this.editingQuery;
    };
    this.toggleDiffFilter = () => {
      this.onlyShowDifferences = !this.onlyShowDifferences;
      this.refreshDisplayedNodes();
    };
    this.dismissToast = e => e.target.closest('paper-toast').close();
    this.reloadPendingMetadata = this.handleReloadPendingMetadata.bind(this);
    this.sortTestName = this.sortTestName.bind(this);
  }

  connectedCallback() {
    super.connectedCallback();
    this.addEventListener('triagemetadata', this.reloadPendingMetadata);
  }

  disconnectedCallback() {
    this.removeEventListener('triagemetadata', this.reloadPendingMetadata);
    super.disconnectedCallback();
  }

  loadData() {
    this.resultsLoadFailed = false;
    this.load(
      this.loadRuns().then(async runs => {
        // Pass current (un)structured query is passed to fetchResults().
        this.fetchResults(
          this.structuredQueries && this.structuredSearch || this.search);

        // Load a diff data into this.diffRun, if needed.
        if (this.diff && runs && runs.length === 2) {
          this.diffRun = {
            revision: 'diff',
            browser_name: 'diff',
          };
          this.fetchDiff();
        }
      }),
      () => {
        this.resultsLoadFailed = true;
      }
    );
  }

  reloadData() {
    if (!this.diff) {
      this.diffRun = null;
    }
    this.testRuns = [];
    this.searchResults = [];
    this.displayedTotals = [];
    this.refreshDisplayedNodes();
    this.loadData();
  }

  fetchResults(q) {
    if (!this.testRuns || !this.testRuns.length) {
      return;
    }

    let url = new URL('/api/search', window.location);
    let fetchOpts;

    if (this.structuredQueries) {
      const body = {
        run_ids: this.testRuns.map(r => r.id),
      };
      if (q) {
        body.query = q;
      }
      if (this.diff && this.diffFromAPI) {
        url.searchParams.set('diff', true);
        url.searchParams.set('filter', this.diffFilter);
      }
      fetchOpts = {
        method: 'POST',
        body: JSON.stringify(body),
      };
    } else {
      url.searchParams.set(
        'run_ids',
        this.testRuns.map(r => r.id.toString()).join(','));
      if (q) {
        url.searchParams.set('q', q);
      }
    }

    // Fetch search results and refresh display nodes. If fetch error is HTTP'
    // 422, expect backend to attempt write-on-read of missing data. In such
    // cases, retry fetch up to 5 times with 5000ms waits in between.
    const toast = this.shadowRoot.querySelector('#runsNotInCache');
    this.load(
      this.retry(
        async() => {
          const r = await window.fetch(url, fetchOpts);
          if (!r.ok) {
            if (fetchOpts.method === 'POST' && r.status === 422) {
              toast.open();
              throw r.status;
            }
            throw 'Failed to fetch results data.';
          }
          return r.json();
        },
        err => err === 422,
        5,
        5000
      ).then(
        json => {
          this.searchResults = json.results.sort((a, b) => a.test.localeCompare(b.test));
          this.refreshDisplayedNodes();
        },
        (e) => {
          toast.close();
          // eslint-disable-next-line no-console
          console.log(`Failed to load: ${e}`);
          this.resultsLoadFailed = true;
        }
      )
    );
  }

  fetchDiff() {
    if (!this.diffFromAPI) {
      return;
    }
    this.load(
      window.fetch(this.diffURL)
        .then(r => {
          if (!r.ok || r.status !== 200) {
            return Promise.reject('Failed to fetch diff data.');
          }
          return r.json();
        })
        .then(json => {
          this.diffResults = json;
          this.refreshDisplayedNodes();
        })
    );
  }

  pathUpdated(path) {
    this.refreshDisplayedNodes();
  }

  refreshDisplayedNodes() {
    if (!this.searchResults || !this.searchResults.length) {
      this.displayedNodes = [];
      return;
    }
    // Prefix: includes trailing slash.
    const prefix = this.path === '/' ? '/' : `${this.path}/`;
    const collapsePathOnto = (testPath, nodes) => {
      const suffix = testPath.substring(prefix.length);
      const slashIdx = suffix.split('?')[0].indexOf('/');
      const isDir = slashIdx !== -1;
      const name = isDir ? suffix.substring(0, slashIdx) : suffix;
      // Either add new node to acc, or add passes, total to an
      // existing node.
      if (!nodes.hasOwnProperty(name)) {
        nodes[name] = {
          path: `${prefix}${name}`,
          isDir,
          results: this.testRuns.map(() => ({
            passes: 0,
            total: 0,
          })),
        };
      }
      return name;
    };

    const resultsByPath = this.searchResults
      // Filter out files not in this directory.
      .filter(r => r.test.startsWith(prefix))
      // Accumulate displayedNodes from remaining files.
      .reduce((nodes, r) => {
        // Compute dir/file name that is direct descendant of this.path.
        let testPath = r.test;
        let previousTestPath;
        if (this.diffResults && this.diffResults.renames) {
          if (testPath in this.diffResults.renames) {
            // This path was renamed; ignore.
            return nodes;
          }
          const rename = Object.entries(this.diffResults.renames).find(e => e[1] === testPath);
          if (rename) {
            // This is the new path name; store the old one.
            previousTestPath = rename[0];
          }
        }
        const name = collapsePathOnto(testPath, nodes);

        // Accumulate the sums.
        const rs = r.legacy_status;
        if (!rs) {
          return nodes;
        }
        const row = nodes[name];
        
        // Keep track of overall total.
        if (!nodes.hasOwnProperty('totals')) {
          nodes['totals'] = this.testRuns.map(() => ({passes: 0, total: 0}));
        }
        for (let i = 0; i < rs.length; i++) {
          nodes.totals[i].passes += rs[i].passes;
          nodes.totals[i].total += rs[i].total;
          row.results[i].passes += rs[i].passes;
          row.results[i].total += rs[i].total;
        }
        if (previousTestPath) {
          const previous = this.searchResults.find(r => r.test === previousTestPath);
          if (previous) {
            row.results[0].passes += previous.legacy_status[0].passes;
            row.results[0].total += previous.legacy_status[0].total;
          }
        }
        if (this.diff && rs.length === 2) {
          let diff;
          if (this.diffResults) {
            diff = this.diffResults.diff[r.test];
          } else if (r.diff) {
            diff = r.diff;
          } else {
            const [before, after] = rs;
            diff = this.computeDifferences(before, after);
          }
          if (diff) {
            row.diff = row.diff || {
              passes: 0,
              regressions: 0,
              total: 0,
            };
            row.diff.passes += diff[0];
            row.diff.regressions += diff[1];
            row.diff.total += diff[2];
          }
        }
        return nodes;
      }, {});
    
    // Take the calculated totals to be displayed at bottom of results page.
    // Delete key after reassignment.
    this.displayedTotals = resultsByPath.totals;
    delete resultsByPath.totals;

    this.displayedNodes = Object.values(resultsByPath)
      .filter(row => {
        if (!this.onlyShowDifferences) {
          return true;
        }
        return row.diff;
<<<<<<< HEAD
      })
      // TODO(markdittmer): Is this still necessary?
      .sort(this.compareTestName);
=======
      });
>>>>>>> b09ba39b
  }

  computeDifferences(before, after) {
    const deleted = before.total > 0 && after.total === 0;
    const added = after.total > 0 && before.total === 0;
    if (deleted && !this.diffFilter.includes('D')
      || added && !this.diffFilter.includes('A')) {
      return;
    }
    const failingBefore = before.total - before.passes;
    const failingAfter = after.total - after.passes;
    const diff = [
      Math.max(after.passes - before.passes, 0), // passes
      Math.max(failingAfter - failingBefore, 0), // regressions
      after.total - before.total // total
    ];
    const hasChanges = diff.some(v => v !== 0);
    if ((this.diffFilter.includes('A') && added)
      || (this.diffFilter.includes('D') && deleted)
      || (this.diffFilter.includes('C') && hasChanges)
      || (this.diffFilter.includes('U') && !hasChanges)) {
      return diff;
    }
  }

  platformID({ browser_name, browser_version, os_name, os_version }) {
    return `${browser_name}-${browser_version}-${os_name}-${os_version}`;
  }

  canAmendMetadata(node, index, testRun) {
    // It is always possible in triage mode to amend metadata for a problem
    // with a test file itself.
    if (index === undefined) {
      return !node.isDir && this.triageMetadataUI && this.isTriageMode;
    }

    const totalTests = this.getNodeResultDataByPropertyName(node, index, testRun, 'total');
    const passedTests = this.getNodeResultDataByPropertyName(node, index, testRun, 'passes');
    return (totalTests - passedTests) > 0 && this.triageMetadataUI && this.isTriageMode;
  }

  testResultClass(node, index, testRun, prop) {
    // Guard against incomplete data.
    if (!node || !testRun) {
      return 'none';
    }

    const result = node.results[index];
    const isDiff = this.isDiff(testRun);
    if (isDiff) {
      if (!node.diff) {
        return 'none';
      }
      // Diff case: 'delta [positive|negative|<nothing>]' based on delta
      // value;
      const delta = this.getDiffDelta(node, prop);
      if (delta === 0) {
        return 'delta';
      }

      return `delta ${delta > 0 ? 'positive' : 'negative'}`;
    } else {
      // Non-diff case: result=undefined -> 'none'; path='/' -> 'top';
      // result.passes=0 && result.total=0 -> 'top';
      // otherwise -> 'passes-[colouring-by-percent]'.
      if (typeof result === 'undefined' && prop === 'total') {
        return 'none';
      }
      if (this.path === '/' && !this.colorHomepage) {
        return 'top';
      }
      if (result.passes === 0 && result.total === 0) {
        return 'top';
      }
      return this.passRateClass(result.passes, result.total);
    }
  }

  testTotalsClass(passes, total) {
    if ((this.path === '/' && !this.colorHomepage) || total === 0) {
      return 'top'
    }
    return this.passRateClass(passes, total);
  }

  getDiffDelta(node, prop) {
    let val = 0;
    if (!prop) {
      val = Object.values(node.diff).forEach(v => val += Math.abs(v));
    } else {
      val = node.diff[prop];
    }
    return prop === 'regressions' ? -val : val;
  }

  getDiffDeltaStr(node, prop) {
    const delta = this.getDiffDelta(node, prop);
    if (delta === 0) {
      return '0';
    }
    const posOrNeg = delta > 0 ? '+' : '';
    return `${posOrNeg}${delta}`;
  }

  hasResults(node, testRun) {
    return typeof node.results[testRun.results_url] !== 'undefined';
  }

  isDiff(testRun) {
    return testRun && testRun.revision === 'diff';
  }

  getNodeResultDataByPropertyName(node, index, testRun, property) {
    if (this.isDiff(testRun)) {
      return this.getDiffDeltaStr(node, property);
    }
    if (index >= 0 && index < node.results.length) {
      return node.results[index][property];
    }
  }

  /* Function for getting total numbers.
   * Intentionally not exposed in UI.
   * To generate, open your console and run:
   * document.querySelector('wpt-results').generateTotalPassNumbers()
   */
  generateTotalPassNumbers() {
    const totals = {};

    this.testRuns.forEach(testRun => {
      const testRunID = this.platformID(testRun);
      totals[testRunID] = { passes: 0, total: 0 };

      Object.keys(this.specDirs).forEach(specKey => {
        let { passes, total } = this.specDirs[specKey].results[testRun.results_url];

        totals[testRunID].passes += passes;
        totals[testRunID].total += total;
      });
    });

    Object.keys(totals).forEach(key => {
      totals[key].percent = (totals[key].passes / totals[key].total) * 100;
    });

    // eslint-disable-next-line no-console
    console.table(Object.keys(totals).map(k => ({
      platformID: k,
      passes: totals[k].passes,
      total: totals[k].total,
      percent: totals[k].percent
    })));

    // eslint-disable-next-line no-console
    console.log('JSON version:', JSON.stringify(totals));
  }

  showHistoryClicked() {
    return () => {
      this.showHistory = true;
    };
  }

  queryChanged(query, queryBefore) {
    super.queryChanged(query, queryBefore);
    if (this._fetchedQuery === query) {
      return;
    }
    this._fetchedQuery = query; // Debounce.
    this.reloadData();
  }

  moveToNext() {
    this._move(true);
  }

  moveToPrev() {
    this._move(false);
  }

  _move(forward) {
    if (!this.searchResults || !this.searchResults.length) {
      return;
    }
    const n = this.searchResults.length;
    let next = this.searchResults.findIndex(r => r.test.startsWith(this.path));
    if (next < 0) {
      next = (forward ? 0 : -1);
    } else if (this.searchResults[next].test === this.path) { // Only advance 1 for exact match.
      next = next + (forward ? 1 : -1);
    }
    // % in js is not modulo, it's remainder. Ensure it's positive.
    this.path = this.searchResults[(n + next) % n].test;
  }

  sortTestName() {
    if (!this.displayedNodes) {
      return;
    }
    const sortedNodes = this.displayedNodes.slice();
    sortedNodes.sort(this.compareTestName);
    this.displayedNodes = sortedNodes;
  }

  compareTestName(a, b) {
    const pathA = a.path.toLowerCase();
    const pathB = b.path.toLowerCase();
    if (pathA < pathB) {
      return -1;
    }

    if (pathA > pathB) {
      return 1;
    }
    return 0;
  }

  sortTestResults() {
    const [index] = arguments;
    return () => {
      if (!this.displayedNodes) {
        return;
      }

      const sortedNodes = this.displayedNodes.slice();
      sortedNodes.sort(function (a, b) {
        // Both 0/0 cases; compare test names.
        if (a.results[index].total === 0 && b.results[index].total === 0) {
          return this.compareTestName(a, b);
        }

        // One of them is 0/0; compare passes;
        if (a.results[index].total === 0 || b.results[index].total === 0) {
          return a.results[index].passes - b.results[index].passes;
        }
        const percentageA = a.results[index].passes / a.results[index].total;
        const percentageB = b.results[index].passes / b.results[index].total;
        if (percentageA === percentageB) {
          return this.compareTestName(a, b);
        }
        return percentageA - percentageB;
      });

      this.displayedNodes = sortedNodes;
    };
  }

  handleTriageMode(isTriageMode) {
    if (isTriageMode && this.pathIsATestFile) {
      return;
    }
    this.handleTriageModeChange(isTriageMode, this.$['selected-toast']);
  }

  clearSelectedCells(selectedMetadata) {
    this.handleClear(selectedMetadata);
  }

  handleTriageHover() {
    const [index, node, testRun] = arguments;
    return (e) => {
      this.handleHover(e.target.closest('td'), this.canAmendMetadata(node, index, testRun));
    };
  }

  handleTriageSelect() {
    const [index, node, testRun] = arguments;
    return (e) => {
      if (!this.canAmendMetadata(node, index, testRun)) {
        return;
      }

      const product = index === undefined ? '' : this.displayedProducts[index].browser_name;
      this.handleSelect(e.target.closest('td'), product, node.path, this.$['selected-toast']);
    };
  }

  handleReloadPendingMetadata() {
    this.triageNotifier = !this.triageNotifier;
  }

  openAmendMetadata() {
    this.$.amend.open();
  }

  shouldDisplayTestLabel(testname, labelMap) {
    return !this.pathIsRootDir && this.displayMetadata && this.getTestLabel(testname, labelMap) !== '';
  }

  shouldDisplayTotals(displayedTotals, diffRun) {
    return !diffRun && displayedTotals && displayedTotals.length > 0;
  }

  getTestLabelTitle(testname, labelMap) {
    const labels = this.getTestLabel(testname, labelMap);
    if (labels.includes(',')) {
      return 'labels: ' + labels;
    }
    return 'label: ' + labels;
  }

  getTestLabel(testname, labelMap) {
    if (!labelMap) {
      return '';
    }

    if (testname in labelMap) {
      return labelMap[testname];
    }

    return '';
  }

  shouldDisplayMetadata(index, testname, metadataMap) {
    return !this.pathIsRootDir && this.displayMetadata && this.getMetadataUrl(index, testname, metadataMap) !== '';
  }

  getMetadataUrl(index, testname, metadataMap) {
    if (!metadataMap) {
      return '';
    }

    if (this.computePathIsASubfolder(testname)) {
      testname = testname + '/*';
    }

    const browserName = index === undefined ? '' : this.displayedProducts[index].browser_name;
    const key = testname + browserName;
    if (key in metadataMap) {
      if ('/' in metadataMap[key]) {
        return metadataMap[key]['/'];
      }

      // If a URL link does not exist on a test level, return the first subtest link.
      const subtestMap = metadataMap[key];
      return subtestMap[Object.keys(subtestMap)[0]];
    }
    return '';
  }
}

window.customElements.define(WPTResults.is, WPTResults);

export { WPTResults };<|MERGE_RESOLUTION|>--- conflicted
+++ resolved
@@ -719,13 +719,7 @@
           return true;
         }
         return row.diff;
-<<<<<<< HEAD
-      })
-      // TODO(markdittmer): Is this still necessary?
-      .sort(this.compareTestName);
-=======
       });
->>>>>>> b09ba39b
   }
 
   computeDifferences(before, after) {
