--- conflicted
+++ resolved
@@ -26,11 +26,8 @@
     "@polymer/iron-collapse": "^3.0.0",
     "@polymer/iron-form": "^3.0.0",
     "@polymer/iron-icons": "^3.0.0",
-<<<<<<< HEAD
     "@polymer/iron-list": "^3.0.2",
-=======
     "@polymer/iron-scroll-threshold": "^3.0.1",
->>>>>>> 263df711
     "@polymer/paper-button": "^3.0.0",
     "@polymer/paper-card": "^3.0.0",
     "@polymer/paper-checkbox": "^3.0.0",
