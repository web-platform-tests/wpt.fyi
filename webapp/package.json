--- conflicted
+++ resolved
@@ -9,13 +9,8 @@
   "devDependencies": {
     "@polymer/test-fixture": "4.0.2",
     "babel-eslint": "10.0.3",
-<<<<<<< HEAD
-    "eslint": "4.19.1",
+    "eslint": "6.5.1",
     "eslint-plugin-html": "6.0.0",
-=======
-    "eslint": "6.5.1",
-    "eslint-plugin-html": "5.0.5",
->>>>>>> 4094d340
     "wct-browser-legacy": "1.0.2",
     "web-component-tester": "6.9.2"
   },
