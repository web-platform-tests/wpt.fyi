--- conflicted
+++ resolved
@@ -1,14 +1,9 @@
 {
   "name": "wptdashboard",
   "devDependencies": {
-<<<<<<< HEAD
-    "babel-eslint": "^8.2.3",
-    "eslint": "^4.19.1",
-=======
     "babel-eslint": "^8.1.2",
     "bower": "^1.8.4",
     "eslint": "^4.14.0",
->>>>>>> d727a385
     "eslint-plugin-html": "^3.2.2",
     "web-component-tester": "^6.6.0"
   },
