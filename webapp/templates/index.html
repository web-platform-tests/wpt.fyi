<!DOCTYPE html>
<html>
<<<<<<< HEAD
  <head>
    {{ template "_head_common.html" }}
    <script type="module" src="/views/wpt-app.js"></script>
    <script type="module" src="/components/test-runs-query.js"></script>
  </head>
  <body>
    <div id="content">
      <wpt-app {{if .User}}user="{{.User}}"{{end}}
               {{- template "_test_run_ui_query_params.html" . }}></wpt-app>
    </div>
    {{ template "_ga.html" }}
  </body>
=======
<head>
  {{ template "_head_common.html" }}
  <script type="module" src="/views/wpt-app.js"></script>
  <script type="module" src="/components/test-runs-query.js"></script>
</head>
<body>
  <div id="content">
    <wpt-app {{- template "_test_run_ui_query_params.html" . }}></wpt-app>
  </div>
</body>
>>>>>>> 28c7169a
</html><|MERGE_RESOLUTION|>--- conflicted
+++ resolved
@@ -1,6 +1,5 @@
 <!DOCTYPE html>
 <html>
-<<<<<<< HEAD
   <head>
     {{ template "_head_common.html" }}
     <script type="module" src="/views/wpt-app.js"></script>
@@ -11,18 +10,5 @@
       <wpt-app {{if .User}}user="{{.User}}"{{end}}
                {{- template "_test_run_ui_query_params.html" . }}></wpt-app>
     </div>
-    {{ template "_ga.html" }}
   </body>
-=======
-<head>
-  {{ template "_head_common.html" }}
-  <script type="module" src="/views/wpt-app.js"></script>
-  <script type="module" src="/components/test-runs-query.js"></script>
-</head>
-<body>
-  <div id="content">
-    <wpt-app {{- template "_test_run_ui_query_params.html" . }}></wpt-app>
-  </div>
-</body>
->>>>>>> 28c7169a
 </html>