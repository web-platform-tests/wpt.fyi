--- conflicted
+++ resolved
@@ -2,12 +2,8 @@
 # Use of this source code is governed by a BSD-style license that can be
 # found in the LICENSE file.
 
-<<<<<<< HEAD
-runtime: go123
-=======
 runtime: custom
 env: flex
->>>>>>> 56f3a719
 instance_class: F4_1G
 
 inbound_services:
