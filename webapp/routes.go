// Copyright 2017 The WPT Dashboard Project. All rights reserved.
// Use of this source code is governed by a BSD-style license that can be
// found in the LICENSE file.

package webapp

import (
	"html/template"

	"github.com/web-platform-tests/wpt.fyi/api"
	"github.com/web-platform-tests/wpt.fyi/api/checks"
	"github.com/web-platform-tests/wpt.fyi/api/query"
	"github.com/web-platform-tests/wpt.fyi/api/taskcluster"
	"github.com/web-platform-tests/wpt.fyi/shared"
)

var templates = template.Must(template.ParseGlob("templates/*.html"))

func init() {
	// webapp.RegisterRoutes has a catch-all, so needs to go last.
	api.RegisterRoutes()
	query.RegisterRoutes()
	taskcluster.RegisterRoutes()
	checks.RegisterRoutes()
	RegisterRoutes()
}

// RegisterRoutes adds the route handlers for the webapp.
func RegisterRoutes() {
	// About wpt.fyi
	shared.AddRoute("/about", "about", aboutHandler)

	// Lists of test run results which have poor interoperability
	shared.AddRoute("/anomalies", "anomaly", anomalyHandler)

	// Feature flags for wpt.fyi
	shared.AddRoute("/flags", "flags", flagsHandler)
	shared.AddRoute("/components/wpt-env-flags.html", "flags-component", flagsComponentHandler)

	// Test run results, viewed by pass-rate across the browsers
	shared.AddRoute("/interop/", "interop", interopHandler)
	shared.AddRoute("/interop/{path:.*}", "interop", interopHandler)

	// List of all test runs, by SHA[0:10]
	shared.AddRoute("/runs", "test-runs", testRunsHandler)
	shared.AddRoute("/test-runs", "test-runs", testRunsHandler) // Legacy name

	// Admin-only manual results upload.
	shared.AddRoute("/admin/results/upload", "admin-results-upload", adminUploadHandler)

<<<<<<< HEAD
	// Admin-only environment flag management
	shared.AddRoute("/admin/flags", "admin-flags", adminFlagsHandler)
=======
	// Admin-only manual cache flush.
	shared.AddRoute("/admin/cache/flush", "admin-cache-flush", adminCacheFlushHandler)
>>>>>>> 911d68b0

	// Test run results, viewed by browser (default view)
	// For run results diff view, 'before' and 'after' params can be given.
	shared.AddRoute("/results/", "results", testResultsHandler)
	shared.AddRoute("/results/{path:.*}", "results", testResultsHandler)

	// Legacy wildcard match
	shared.AddRoute("/", "results-legacy", testResultsHandler)
	shared.AddRoute("/{path:.*}", "results-legacy", testResultsHandler)
}<|MERGE_RESOLUTION|>--- conflicted
+++ resolved
@@ -48,13 +48,11 @@
 	// Admin-only manual results upload.
 	shared.AddRoute("/admin/results/upload", "admin-results-upload", adminUploadHandler)
 
-<<<<<<< HEAD
+	// Admin-only manual cache flush.
+	shared.AddRoute("/admin/cache/flush", "admin-cache-flush", adminCacheFlushHandler)
+
 	// Admin-only environment flag management
 	shared.AddRoute("/admin/flags", "admin-flags", adminFlagsHandler)
-=======
-	// Admin-only manual cache flush.
-	shared.AddRoute("/admin/cache/flush", "admin-cache-flush", adminCacheFlushHandler)
->>>>>>> 911d68b0
 
 	// Test run results, viewed by browser (default view)
 	// For run results diff view, 'before' and 'after' params can be given.
