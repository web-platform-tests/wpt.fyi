--- conflicted
+++ resolved
@@ -7,10 +7,7 @@
   "extends": "eslint:recommended",
   "parser": "@babel/eslint-parser",
   "parserOptions": {
-<<<<<<< HEAD
-=======
     "sourceType": "module",
->>>>>>> 89db512d
     "requireConfigFile": false,
     "babelOptions": {
       "plugins": [
