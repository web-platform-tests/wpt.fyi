// Copyright 2017 The WPT Dashboard Project. All rights reserved.
// Use of this source code is governed by a BSD-style license that can be
// found in the LICENSE file.

package webapp

import (
	"encoding/base64"
	"encoding/json"
	"errors"
	"fmt"
	"net/http"
	"strings"

	"github.com/web-platform-tests/wpt.fyi/shared"
)

// This handler is responsible for all pages that display test results.
// It fetches the latest TestRun for each browser then renders the HTML
// page with the TestRuns encoded as JSON. The Polymer app picks those up
// and loads the summary files based on each entity's TestRun.ResultsURL.
//
// The browsers initially displayed to the user are defined in browsers.json.
// The JSON property "initially_loaded" is what controls this.
func testResultsHandler(w http.ResponseWriter, r *http.Request) {
	// Redirect legacy paths.
	testPath := ""
	if r.URL.Path == "/" || r.URL.Path == "/results" {
		testPath = "/"
	} else if strings.Index(r.URL.Path, "/results/") != 0 {
		testPath = r.URL.Path
	}
	if testPath != "" {
		params := ""
		if r.URL.RawQuery != "" {
			params = "?" + r.URL.RawQuery
		}
		url := fmt.Sprintf("/results%s%s", testPath, params)
		http.Redirect(w, r, url, http.StatusTemporaryRedirect)
		return
	}

	query := r.URL.Query()
	runSHA, err := shared.ParseSHAParam(r)
	if err != nil {
		http.Error(w, "Invalid query params", http.StatusBadRequest)
		return
	}

	var testRunSources []string
	var testRuns []shared.TestRun
	if testRunSources, testRuns, err = getTestRunsAndSources(r, runSHA); err != nil {
		http.Error(w, err.Error(), http.StatusBadRequest)
		return
	}

	data := struct {
		TestRuns       string
		TestRunSources string
		SHA            string
		Diff           bool
		Filter         string
	}{
		SHA:    runSHA,
		Filter: r.URL.Query().Get("filter"),
	}
	_, diff := query["diff"]
	data.Diff = diff || query.Get("before") != "" || query.Get("after") != ""

	// Run source URLs
	if testRunSources != nil && len(testRunSources) > 0 {
		var marshaled []byte
		if marshaled, err = json.Marshal(testRunSources); err != nil {
			http.Error(w, err.Error(), http.StatusInternalServerError)
			return
		}
		data.TestRunSources = string(marshaled)
	}

	// Runs by base64-encoded param or spec param.
	if testRuns != nil && len(testRuns) > 0 {
		var marshaled []byte
		if marshaled, err = json.Marshal(testRuns); err != nil {
			http.Error(w, err.Error(), http.StatusInternalServerError)
			return
		}
		data.TestRuns = string(marshaled)
	}

	if err := templates.ExecuteTemplate(w, "index.html", data); err != nil {
		http.Error(w, err.Error(), http.StatusInternalServerError)
		return
	}
}

// getTestRunsAndSources gets the arrays of source urls and placeholder-TestRun-shared from the parameters for the
// current request. When diffing, 'before' and 'after' parameters can be test-run specs (i.e. [product]@[sha]), or
// base64 encoded TestRun JSON blobs for the results summaries.
func getTestRunsAndSources(r *http.Request, runSHA string) (testRunSources []string, testRuns []shared.TestRun, err error) {
	before := r.URL.Query().Get("before")
	after := r.URL.Query().Get("after")
	if before != "" || after != "" {
		if before == "" {
			return nil, nil, errors.New("after param provided, but before param missing")
		} else if after == "" {
			return nil, nil, errors.New("before param provided, but after param missing")
		}

		const singleRunURL = `/api/run?sha=%s&product=%s`

		if beforeDecoded, err := base64.URLEncoding.DecodeString(before); err == nil {
			var run shared.TestRun
			if err = json.Unmarshal([]byte(beforeDecoded), &run); err != nil {
				return nil, nil, err
			}
			testRuns = append(testRuns, run)
		} else {
			var beforeSpec shared.ProductAtRevision
			if beforeSpec, err = shared.ParseProductAtRevision(before); err != nil {
				return nil, nil, errors.New("invalid before param")
			}
			testRunSources = append(testRunSources, fmt.Sprintf(singleRunURL, beforeSpec.Revision, beforeSpec.Product.String()))
		}

		if afterDecoded, err := base64.URLEncoding.DecodeString(after); err == nil {
			var run shared.TestRun
			if err = json.Unmarshal([]byte(afterDecoded), &run); err != nil {
				return nil, nil, err
			}
			testRuns = append(testRuns, run)
		} else {
			var afterSpec shared.ProductAtRevision
			if afterSpec, err = shared.ParseProductAtRevision(after); err != nil {
				return nil, nil, errors.New("invalid after param")
			}
			testRunSources = append(testRunSources, fmt.Sprintf(singleRunURL, afterSpec.Revision, afterSpec.Product.String()))
		}
	} else {
<<<<<<< HEAD
		var sourceURL = `/api/runs?sha=%s&complete=true`
		labels := ParseLabelsParam(r)
=======
		var sourceURL = `/api/runs?sha=%s`
		labels := shared.ParseLabelsParam(r)
>>>>>>> f6b70526
		if labels != nil {
			for label := range labels.Iterator().C {
				sourceURL = sourceURL + "&label=" + label.(string)
			}
		}
		testRunSources = []string{fmt.Sprintf(sourceURL, runSHA)}
	}
	return testRunSources, testRuns, nil
}<|MERGE_RESOLUTION|>--- conflicted
+++ resolved
@@ -136,13 +136,8 @@
 			testRunSources = append(testRunSources, fmt.Sprintf(singleRunURL, afterSpec.Revision, afterSpec.Product.String()))
 		}
 	} else {
-<<<<<<< HEAD
 		var sourceURL = `/api/runs?sha=%s&complete=true`
-		labels := ParseLabelsParam(r)
-=======
-		var sourceURL = `/api/runs?sha=%s`
 		labels := shared.ParseLabelsParam(r)
->>>>>>> f6b70526
 		if labels != nil {
 			for label := range labels.Iterator().C {
 				sourceURL = sourceURL + "&label=" + label.(string)
