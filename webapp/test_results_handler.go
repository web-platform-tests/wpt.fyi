--- conflicted
+++ resolved
@@ -119,17 +119,13 @@
 			testRunSources = append(testRunSources, fmt.Sprintf(singleRunURL, afterSpec.Revision, afterSpec.Platform))
 		}
 	} else {
-<<<<<<< HEAD
-		const sourceURL = `/api/runs?sha=%s&complete=true`
-=======
-		var sourceURL = `/api/runs?sha=%s`
+		var sourceURL = `/api/runs?sha=%s&complete=true`
 		labels := ParseLabelsParam(r)
 		if labels != nil {
 			for label := range labels.Iterator().C {
 				sourceURL = sourceURL + "&label=" + label.(string)
 			}
 		}
->>>>>>> 368a3f9d
 		testRunSources = []string{fmt.Sprintf(sourceURL, runSHA)}
 	}
 
