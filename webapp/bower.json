--- conflicted
+++ resolved
@@ -3,11 +3,8 @@
   "private": true,
   "dependencies": {
     "polymer": "Polymer/polymer#2",
-<<<<<<< HEAD
-    "paper-styles": "PolymerElements/paper-styles#^2.1.0"
-=======
+    "paper-styles": "PolymerElements/paper-styles#^2.1.0",
     "paper-toast": "PolymerElements/paper-toast#2.1.1"
->>>>>>> bba4bb38
   },
   "devDependencies": {
     "web-component-tester": "^6.4.3"
