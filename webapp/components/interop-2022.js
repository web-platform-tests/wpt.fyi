/**
 * Copyright 2022 The WPT Dashboard Project. All rights reserved.
 * Use of this source code is governed by a BSD-style license that can be
 * found in the LICENSE file.
 */

import { load } from '../node_modules/@google-web-components/google-chart/google-chart-loader.js';
import '../node_modules/@polymer/paper-button/paper-button.js';
import '../node_modules/@polymer/paper-dialog/paper-dialog.js';
import '../node_modules/@polymer/paper-input/paper-input.js';
import '../node_modules/@polymer/polymer/lib/elements/dom-if.js';
import { html, PolymerElement } from '../node_modules/@polymer/polymer/polymer-element.js';
import {CountUp} from 'https://unpkg.com/countup.js@2.0.8/dist/countUp.js';

// const GITHUB_URL_PREFIX = 'https://raw.githubusercontent.com/Ecosystem-Infra/wpt-results-analysis';
const GITHUB_URL_PREFIX = 'https://raw.githubusercontent.com/foolip/wpt-results-analysis'
const DATA_BRANCH = 'gh-pages';
const DATA_FILES_PATH = 'data/interop-2022';

const SUMMARY_FEATURE_NAME = 'summary';

const FEATURES = {
  'interop-2021-aspect-ratio': {
<<<<<<< HEAD
    description: 'aspect-ratio',
    mdn: 'https://developer.mozilla.org/docs/Web/CSS/aspect-ratio',
    spec: 'https://www.w3.org/TR/css-sizing-4/#aspect-ratio',
=======
    description: 'Aspect Ratio',
    mdn: 'https://developer.mozilla.org/docs/Web/CSS/aspect-ratio',
    spec: 'https://drafts.csswg.org/css-sizing/#aspect-ratio',
>>>>>>> 1db032de
    tests: 'https://wpt.fyi/results/?label=master&label=experimental&product=chrome&product=firefox&product=safari&aligned&q=label%3Ainterop-2021-aspect-ratio',
  },
  'interop-2021-flexbox': {
    description: 'Flexbox',
    mdn: 'https://developer.mozilla.org/docs/Learn/CSS/CSS_layout/Flexbox',
<<<<<<< HEAD
    spec: 'https://www.w3.org/TR/css-flexbox-1/',
=======
    spec: 'https://drafts.csswg.org/css-flexbox/',
>>>>>>> 1db032de
    tests: 'https://wpt.fyi/results/css/css-flexbox?label=master&label=experimental&product=chrome&product=firefox&product=safari&aligned&q=label%3Ainterop-2021-flexbox',
  },
  'interop-2021-grid': {
    description: 'Grid',
    mdn: 'https://developer.mozilla.org/docs/Web/CSS/grid',
<<<<<<< HEAD
    spec: 'https://www.w3.org/TR/css-grid-1/',
    tests: 'https://wpt.fyi/results/css/css-grid?label=master&label=experimental&product=chrome&product=firefox&product=safari&aligned&q=label%3Ainterop-2021-grid',
  },
  'interop-2021-transforms': {
    description: 'Transforms',
    mdn: 'https://developer.mozilla.org/docs/Web/CSS/transform',
    spec: 'https://www.w3.org/TR/css-transforms-2/#transform-functions',
    tests: 'https://wpt.fyi/results/css/css-transforms?label=master&label=experimental&product=chrome&product=firefox&product=safari&aligned&q=label%3Ainterop-2021-transforms',
  },
  'interop-2021-position-sticky': {
    description: 'position: sticky',
    mdn: 'https://developer.mozilla.org/docs/Web/CSS/position',
    spec: 'https://www.w3.org/TR/css-position/#position-property',
    tests: 'https://wpt.fyi/results/css/css-position/sticky?label=master&label=experimental&product=chrome&product=firefox&product=safari&aligned&q=label%3Ainterop-2021-position-sticky',
  },
  'interop-2022-cascade': {
    description: 'Cascade Layers',
    mdn: 'https://developer.mozilla.org/docs/Web/CSS/@layer',
    spec: 'https://www.w3.org/TR/css-cascade-5/#layering',
    tests: 'https://wpt.fyi/results/css/css-cascade?label=master&label=experimental&product=chrome&product=firefox&product=safari&aligned&q=layer',
  },
  'interop-2022-color': {
    description: 'color()',
    mdn: 'https://developer.mozilla.org/docs/Web/CSS/color_value/color()',
    spec: 'https://www.w3.org/TR/css-color-5/',
=======
    spec: 'https://drafts.csswg.org/css-grid-1/',
    tests: 'https://wpt.fyi/results/css/css-grid?label=master&label=experimental&product=chrome&product=firefox&product=safari&aligned&q=label%3Ainterop-2021-grid',
  },
  'interop-2021-position-sticky': {
    description: 'position: sticky',
    mdn: 'https://developer.mozilla.org/docs/Web/CSS/position',
    spec: 'https://drafts.csswg.org/css-position/#position-property',
    tests: 'https://wpt.fyi/results/css/css-position/sticky?label=master&label=experimental&product=chrome&product=firefox&product=safari&aligned&q=label%3Ainterop-2021-position-sticky',
  },
  'interop-2021-transforms': {
    description: 'Transforms',
    mdn: 'https://developer.mozilla.org/docs/Web/CSS/transform',
    spec: 'https://drafts.csswg.org/css-transforms/',
    tests: 'https://wpt.fyi/results/css/css-transforms?label=master&label=experimental&product=chrome&product=firefox&product=safari&aligned&q=label%3Ainterop-2021-transforms',
  },
  'interop-2022-cascade': {
    description: 'Cascade Layers',
    mdn: 'https://developer.mozilla.org/docs/Web/CSS/@layer',
    spec: 'https://drafts.csswg.org/css-cascade/#layering',
    tests: 'https://wpt.fyi/results/css/css-cascade?label=master&label=experimental&product=chrome&product=firefox&product=safari&aligned&q=layer',
  },
  'interop-2022-color': {
    description: 'Color',
    mdn: 'https://developer.mozilla.org/docs/Web/CSS/color_value',
    spec: 'https://drafts.csswg.org/css-color/',
>>>>>>> 1db032de
    tests: 'https://wpt.fyi/results/css/css-color?label=master&label=experimental&product=chrome&product=firefox&product=safari&aligned&q=label%3Ainterop-2022-color',
  },
  'interop-2022-contain': {
    description: 'Containment',
    mdn: 'https://developer.mozilla.org/docs/Web/CSS/contain',
<<<<<<< HEAD
    spec: 'https://www.w3.org/TR/css-contain/#contain-property',
=======
    spec: 'https://drafts.csswg.org/css-contain/#contain-property',
>>>>>>> 1db032de
    tests: 'https://wpt.fyi/results/css/css-contain?label=master&label=experimental&product=chrome&product=firefox&product=safari&aligned&q=label%3Ainterop-2022-contain',
  },
  'interop-2022-dialog': {
    description: '<dialog> and ::backdrop',
    mdn: 'https://developer.mozilla.org/docs/Web/HTML/Element/dialog',
    spec: 'https://html.spec.whatwg.org/multipage/interactive-elements.html#the-dialog-element',
    tests: 'https://wpt.fyi/results/html/semantics/interactive-elements/the-dialog-element?label=master&label=experimental&product=chrome&product=firefox&product=safari&aligned&q=label%3Ainterop-2022-dialog',
  },
  'interop-2022-forms': {
    description: 'Forms',
    mdn: 'https://developer.mozilla.org/docs/Web/HTML/Element/form',
    spec: 'https://html.spec.whatwg.org/multipage/forms.html#the-form-element',
    tests: 'https://wpt.fyi/results/?label=master&label=experimental&product=chrome&product=firefox&product=safari&aligned&q=label%3Ainterop-2022-forms',
  },
  'interop-2022-scrolling': {
    description: 'Scrolling',
    mdn: 'https://developer.mozilla.org/docs/Web/CSS/overflow',
<<<<<<< HEAD
    spec: 'https://www.w3.org/TR/css-overflow/#propdef-overflow',
=======
    spec: 'https://drafts.csswg.org/css-overflow/#propdef-overflow',
>>>>>>> 1db032de
    tests: 'https://wpt.fyi/results/css?label=master&label=experimental&product=chrome&product=firefox&product=safari&aligned&q=label%3Ainterop-2022-scrolling',
  },
  'interop-2022-subgrid': {
    description: 'Subgrid',
    mdn: 'https://developer.mozilla.org/docs/Web/CSS/CSS_Grid_Layout/Subgrid',
<<<<<<< HEAD
    spec: 'https://www.w3.org/TR/css-grid-2/',
=======
    spec: 'https://drafts.csswg.org/css-grid-2/#subgrids',
>>>>>>> 1db032de
    tests: 'https://wpt.fyi/results/css/css-grid/subgrid?label=master&label=experimental&product=chrome&product=firefox&product=safari&aligned&q=label%3Ainterop-2022-subgrid',
  },
  'interop-2022-text': {
    description: 'Text',
    mdn: '',
    spec: '',
    tests: 'https://wpt.fyi/results/css?label=master&label=experimental&product=chrome&product=firefox&product=safari&aligned&q=label%3Ainterop-2022-text',
  },
  'interop-2022-viewport': {
    description: 'Viewport',
    mdn: '',
    spec: '',
    tests: 'https://wpt.fyi/results/css/css-values/viewport-units-parsing.html?label=master&label=experimental&product=chrome&product=firefox&product=safari&aligned&q=label%3Ainterop-2022-viewport',
  },
  'interop-2022-webcompat': {
    description: 'Web Compat',
    mdn: '',
    spec: '',
    tests: 'https://wpt.fyi/results/?label=experimental&label=master&product=chrome&product=firefox&product=safari&aligned&q=label%3Ainterop-2022-webcompat',
  },
}

// Interop2022DataManager encapsulates the loading of the CSV data that backs
// both the summary scores and graphs shown on the Interop 2022 dashboard. It
// fetches the CSV data, processes it into sets of datatables, and then caches
// those tables for later use by the dashboard.
class Interop2022DataManager {
  constructor() {
    this._dataLoaded = load().then(() => {
      return Promise.all([this._loadCsv('stable'), this._loadCsv('experimental')]);
    });
  }

  // Fetches the datatable for the given feature and stable/experimental state.
  // This will wait as needed for the underlying CSV data to be loaded and
  // processed before returning the datatable.
  async getDataTable(feature, stable) {
    await this._dataLoaded;
    return stable ?
      this.stableDatatables.get(feature) :
      this.experimentalDatatables.get(feature);
  }

  // Fetches the most recent scores from the datatables for display as summary
  // numbers and tables. Scores are represented as an array of objects, where
  // the object is a feature->score mapping.
  async getMostRecentScores(stable) {
    await this._dataLoaded;
    const dataTables = stable ? this.stableDatatables : this.experimentalDatatables;

    const scores = [{}, {}, {}];
    for (const feature of [SUMMARY_FEATURE_NAME, ...Object.keys(FEATURES)]) {
      const dataTable = dataTables.get(feature);
      // Assumption: The rows are ordered by dates with the most recent entry last.
      const lastRowIndex = dataTable.getNumberOfRows() - 1;

      // The order of these needs to be in sync with the markup.
      scores[0][feature] = dataTable.getValue(lastRowIndex, dataTable.getColumnIndex('Chrome/Edge'));
      scores[1][feature] = dataTable.getValue(lastRowIndex, dataTable.getColumnIndex('Firefox'));
      scores[2][feature] = dataTable.getValue(lastRowIndex, dataTable.getColumnIndex('Safari'));
    }

    return scores;
  }

  // Fetches a list of browser versions for stable or experimental. This is a
  // helper method for building tooltip actions; the returned list has one
  // entry per row in the corresponding datatables.
  async getBrowserVersions(stable) {
    await this._dataLoaded;
    return stable ?
      this.stableBrowserVersions :
      this.experimentalBrowserVersions;
  }

  // Loads the unified CSV file for either stable or experimental, and
  // processes it into the set of datatables provided by this class. Will
  // ultimately set either this.stableDatatables or this.experimentalDatatables
  // with a map of {feature name --> datatable}.
  async _loadCsv(label) {
    const url = `${GITHUB_URL_PREFIX}/${DATA_BRANCH}/${DATA_FILES_PATH}/unified-scores-${label}.csv`;
    const csvLines = await fetchCsvContents(url);

    const features = [SUMMARY_FEATURE_NAME, ...Object.keys(FEATURES)];
    const dataTables = new Map(features.map(feature => {
      const dataTable = new window.google.visualization.DataTable();
      dataTable.addColumn('date', 'Date');
      dataTable.addColumn('number', 'Chrome/Edge');
      dataTable.addColumn({ type: 'string', role: 'tooltip' });
      dataTable.addColumn('number', 'Firefox');
      dataTable.addColumn({ type: 'string', role: 'tooltip' });
      dataTable.addColumn('number', 'Safari');
      dataTable.addColumn({ type: 'string', role: 'tooltip' });
      return [feature, dataTable];
    }));

    // We list Chrome/Edge on the legend, but when creating the tooltip we
    // include the version information and so should be clear about which browser
    // exactly gave the results.
    const tooltipBrowserNames = [
      'Chrome',
      'Firefox',
      'Safari',
    ];

    // We store a lookup table of browser versions to help with the 'show
    // revision changelog' tooltip action.
    const browserVersions = [[], [], []];

    csvLines.forEach(line => {
      // We control the CSV data source, so are quite lazy with parsing it.
      //
      // The format is:
      //   date, [browser-version, browser-feature-a, browser-feature-b, ...]+
      const csvValues = line.split(',');

      // JavaScript Date objects use 0-indexed months whilst the CSV is
      // 1-indexed, so adjust for that.
      const dateParts = csvValues[0].split('-').map(x => parseInt(x));
      const date = new Date(dateParts[0], dateParts[1] - 1, dateParts[2]);

      // Initialize a new row for each feature, with the date column set.
      const newRows = new Map(features.map(feature => {
        return [feature, [date]];
      }));

      // Now handle each of the browsers. For each there is a version column,
      // then the scores for each of the features.
      for (let i = 1; i < csvValues.length; i += 16) {
        const browserIdx = Math.floor(i / 16);
        const browserName = tooltipBrowserNames[browserIdx];
        const version = csvValues[i];
        browserVersions[browserIdx].push(version);

        let summaryScore = 0;
        Object.entries(FEATURES).forEach(([feature, feature_meta], j) => {
          const score = parseInt(csvValues[i + 1 + j]);
          if (!(score >= 0 && score <= 1000)) {
            throw new Error(`Expected score in 0-1000 range, got ${score}`);
          }
          const tooltip = this.createTooltip(browserName, version, score);
          newRows.get(feature).push(score);
          newRows.get(feature).push(tooltip);

          summaryScore += score;
        });

        summaryScore = Math.floor(summaryScore / 15);

        const summaryTooltip = this.createTooltip(browserName, version, summaryScore);
        newRows.get(SUMMARY_FEATURE_NAME).push(summaryScore);
        newRows.get(SUMMARY_FEATURE_NAME).push(summaryTooltip);
      }

      // Push the new rows onto the corresponding datatable.
      newRows.forEach((row, feature) => {
        dataTables.get(feature).addRow(row);
      });
    });

    // The datatables are now complete, so assign them to the appropriate
    // member variable.
    if (label === 'stable') {
      this.stableDatatables = dataTables;
      this.stableBrowserVersions = browserVersions;
    } else {
      this.experimentalDatatables = dataTables;
      this.experimentalBrowserVersions = browserVersions;
    }
  }

  createTooltip(browser, version, score) {
    // The score is an integer in the range 0-1000, representing a percentage
    // with one decimal point.
    // TODO: format score with 1 decimal point if < 100 and otherwise
    // no decimal point.
    return `${score / 10}% passing \n${browser} ${version}`;
  }
}

// Interop2022 is a custom element that holds the overall interop-2022 dashboard.
// The dashboard breaks down into top-level summary scores, a small description,
// graphs per feature, and a table of currently tracked tests.
class Interop2022 extends PolymerElement {
  static get template() {
    return html`
      <style>
        :host {
          display: block;
          max-width: 700px;
          /* Override wpt.fyi's automatically injected common.css */
          margin: 0 auto !important;
          font-family: system-ui, sans-serif;
          line-height: 1.5;
        }

        h1, h2 {
          text-align: center;
        }

        .channel-area {
          display: flex;
          max-width: fit-content;
          margin-inline: auto;
          margin-block-start: 75px;
          border-radius: 3px;
          box-shadow: var(--shadow-elevation-2dp_-_box-shadow);
        }

        .channel-area > paper-button {
          margin: 0;
        }

        .channel-area > paper-button:first-of-type {
          border-top-right-radius: 0;
          border-bottom-right-radius: 0;
        }

        .channel-area > paper-button:last-of-type {
          border-top-left-radius: 0;
          border-bottom-left-radius: 0;
        }

        .unselected {
          background-color: white;
        }
        .selected {
          background-color: var(--paper-blue-700);
          color: white;
        }

        .focus-area-section {
          margin-block-start: 75px;
          padding: 30px;
          border-radius: 3px;
          border: 1px solid #eee;
          box-shadow: var(--shadow-elevation-2dp_-_box-shadow);
        }

        .focus-area {
          font-size: 24px;
          text-align: center;
          margin-block: 40px 10px;
        }

        .prose {
          max-inline-size: 40ch;
          margin-inline: auto;
          text-align: center;
        }

        .score-details {
          display: flex;
          justify-content: center;
        }

        .table-card {
          padding: 30px;
          border-radius: 3px;
        }

        .score-table {
          border-collapse: collapse;
        }

        .score-table thead th {
          text-align: left;
          border-bottom: 1px solid GrayText;
        }

        .score-table .browser-icons {
          display: flex;
          justify-content: flex-end;
        }

        .score-table tr > th:first-of-type {
          width: 20ch;
        }

        .score-table tr > :is(td,th):not(:first-of-type) {
          text-align: right;
        }

        .score-table td {
          min-width: 7ch;
        }

        .score-table :is(tfoot,thead) {
          height: 5ch;
          vertical-align: middle;
        }

        .score-table tfoot th {
          border-top: 1px solid GrayText;
          text-align: right;
        }

        .score-table tbody > tr:nth-child(even) {
          background: hsl(0 0% 0% / 5%);
        }

        .score-table tbody > tr:is(:first-of-type, :last-of-type) {
          height: 4ch;
          vertical-align: bottom;
        }

        .score-table tbody > tr:last-of-type {
          vertical-align: top;
        }

        details, summary {
          border-radius: 3px;
          padding-block: .5ch;
          padding-inline: 1ch;
        }

        details[open] {
          box-shadow: inner 0 0 3px hsl(0 0% 0% / 10%);
        }

        #featureSelect {
          padding: 0.5rem;
        }

        #testListText {
          padding-top: 1em;
        }

        #featureReferenceList {
          display: flex;
          gap: 2ch;
          place-content: center;
          margin-block-end: 20px;
          color: GrayText;
        }

        @media (prefers-color-scheme: dark) {
          :host {
            color: white;
          }

          paper-button.unselected {
            color: #333;
          }

          .focus-area-section, details, .score-table {
            background: hsl(0 0% 10%);
            border-color: hsl(0 0% 20%);
            box-shadow: none;
          }
        }
      </style>
      <h1>Interop 2022 Dashboard</h1>
      <p class="prose">
        These scores represent how well browser engines are doing on 15 focus areas,
        as measured by their <a href="/">wpt.fyi</a> test results.
      </p>

      <div class="channel-area">
        <paper-button class\$="[[stableButtonClass(stable)]]" on-click="clickStable">Stable</paper-button>
        <paper-button class\$="[[experimentalButtonClass(stable)]]" on-click="clickExperimental">Experimental</paper-button>
      </div>
      <interop-2022-summary scores="[[scores]]" stable="[[stable]]"></interop-2022-summary>

      <div class="score-details">
        <details>
          <summary>How is this score calculated?</summary>

          <div class="table-card">
            <table id="score-table" class="score-table">
              <thead>
                <tr>
                  <th>Focus Area</th>
                  <th>
                    <template is="dom-if" if="[[stable]]">
                      <div class="browser-icons">
                        <img src="/static/chrome_64x64.png" width="20" alt="Chrome" />
                        <img src="/static/edge_64x64.png" width="20" alt="Edge" />
                      </div>
                    </template>
                    <template is="dom-if" if="[[!stable]]">
                      <div class="browser-icons">
                        <img src="/static/chrome-canary_64x64.png" width="20" alt="Chrome Canary" />
                        <img src="/static/edge-beta_64x64.png" width="20" alt="Edge Beta" />
                      </div>
                    </template>
                  </th>
                  <th>
                    <template is="dom-if" if="[[stable]]">
                      <div class="browser-icons">
                        <img src="/static/firefox_64x64.png" width="20" alt="Firefox" />
                      </div>
                    </template>
                    <template is="dom-if" if="[[!stable]]">
                      <div class="browser-icons">
                        <img src="/static/firefox-nightly_64x64.png" width="20" alt="Firefox Nightly" />
                      </div>
                    </template>
                  </th>
                  <th>
                    <template is="dom-if" if="[[stable]]">
                      <div class="browser-icons">
                        <img src="/static/safari_64x64.png" width="20" alt="Safari" />
                      </div>
                    </template>
                    <template is="dom-if" if="[[!stable]]">
                      <div class="browser-icons">
                        <img src="/static/safari-preview_64x64.png" width="20" alt="Safari Technology Preview" />
                      </div>
                    </template>
                  </th>
                </tr>
              </thead>
              <tbody>
                <template is="dom-repeat" items="{{featureKeys}}">
                  <tr data-feature$="[[item]]">
                    <td>[[getFeatureName(item, stable)]]</td>
                    <td>[[getBrowserScoreForFeature(0, item, stable)]]</td>
                    <td>[[getBrowserScoreForFeature(1, item, stable)]]</td>
                    <td>[[getBrowserScoreForFeature(2, item, stable)]]</td>
                  </tr>
                </template>
              </tbody>
              <tfoot>
                <tr>
                  <th><b>TOTAL</b></th>
                  <th>[[getBrowserScoreTotal(0, stable)]]</th>
                  <th>[[getBrowserScoreTotal(1, stable)]]</th>
                  <th>[[getBrowserScoreTotal(2, stable)]]</th>
                </tr>
              </tfoot>
            </table>
          </div>
        </details>
      </div>
<<<<<<< HEAD

      <section class="focus-area-section">
        <h2 class="focus-area-header">Focus Areas</h2>

=======

      <section class="focus-area-section">
        <h2 class="focus-area-header">Focus Areas</h2>

>>>>>>> 1db032de
        <p class="prose">
          Here you can see how focus areas are improving over time.
          The more tests that pass, the higher the score.
        </p>

        <!-- TODO: replace with paper-dropdown-menu -->
        <div class="focus-area">
          <select id="featureSelect">
            <option value="summary">Summary</option>
            <optgroup label="2022">
              <option value="interop-2022-cascade">Cascade Layers</option>
<<<<<<< HEAD
              <option value="interop-2022-color">Color 4 and 5</option>
=======
              <option value="interop-2022-color">Color</option>
>>>>>>> 1db032de
              <option value="interop-2022-contain">Containment</option>
              <option value="interop-2022-dialog">&lt;dialog> and ::backdrop</option>
              <option value="interop-2022-forms">Forms</option>
              <option value="interop-2022-scrolling">Scrolling</option>
              <option value="interop-2022-subgrid">Subgrid</option>
              <option value="interop-2022-text">Text</option>
              <option value="interop-2022-viewport">Viewport</option>
              <option value="interop-2022-webcompat">Web Compat</option>
            </optgroup>
            <optgroup label="2021">
<<<<<<< HEAD
              <option value="interop-2021-aspect-ratio">aspect-ratio</option>
              <option value="interop-2021-flexbox">Flexbox</option>
              <option value="interop-2021-grid">Grid</option>
              <option value="interop-2021-transforms">Transforms</option>
              <option value="interop-2021-position-sticky">position: sticky</option>
=======
              <option value="interop-2021-aspect-ratio">Aspect Ratio</option>
              <option value="interop-2021-flexbox">Flexbox</option>
              <option value="interop-2021-grid">Grid</option>
              <option value="interop-2021-position-sticky">position: sticky</option>
              <option value="interop-2021-transforms">Transforms</option>
>>>>>>> 1db032de
            </optgroup>
          </select>
        </div>

        <div id="featureReferenceList">
          <a href="{{featureLinks.spec}}" style$="display: [[getFeatureLinkVisibility(featureLinks.spec)]]">Spec</a>
          <a href="{{featureLinks.mdn}}" style$="display: [[getFeatureLinkVisibility(featureLinks.mdn)]]">MDN</a>
          <a href="{{featureLinks.tests}}" style$="display: [[getFeatureLinkVisibility(featureLinks.tests)]]">Tests</a>
        </div>

        <interop-2022-feature-chart data-manager="[[dataManager]]"
                                    stable="[[stable]]"
                                    feature="{{feature}}">
        </interop-2022-feature-chart>
      </section>
      <p id="testListText">
        The score for these components is determined by pass rate on their tests.
        The test suite is never complete, and improvements are always welcome.
        Please contribute changes to
        <a href="https://github.com/web-platform-tests/wpt" target="_blank">WPT</a>
        and then
        <a href="https://github.com/web-platform-tests/wpt.fyi/issues/new?title=[interop-2022]%20Add%20new%20tests%20to%20dashboard&body=" target="_blank">file an issue</a>
        to add them to the Interop 2022 effort!
      </p>
`;
  }

  static get is() {
    return 'interop-2022';
  }

  static get properties() {
    return {
      embedded: Boolean,
      stable: Boolean,
      feature: String,
      featureKeys: {
        type: Array,
        value() {
          return Object.keys(FEATURES);
        }
      },
      dataManager: Object,
      scores: Object,
    };
  }

  static get observers() {
    return [
      'updateUrlParams(embedded, stable, feature)',
      'updateScoresTable(stable)',
    ];
  }

  async ready() {
    const params = (new URL(document.location)).searchParams;

    this.stable = params.get('stable') !== null;
    this.dataManager = new Interop2022DataManager();
    // TODO: update when stable changes
    this.scores = await this.dataManager.getMostRecentScores(this.stable);

    super.ready();

    this.embedded = params.get('embedded') !== null;
    // The default view of the page is the summary scores graph for
    // experimental releases of browsers.
    this.feature = params.get('feature') || SUMMARY_FEATURE_NAME;
    this.featureLinks = FEATURES[params.get('feature')];

    this.$.featureSelect.value = this.feature;
    this.$.featureSelect.addEventListener('change', async () => {
      this.feature = this.$.featureSelect.value;
      this.featureLinks = FEATURES[this.$.featureSelect.value];
    });
  }

  getFeatureName(feature) {
    return FEATURES[feature].description;
  }

  getBrowserScoreForFeature(browserIndex, feature) {
    const score = this.scores[browserIndex][feature];
    if (score === 1000) {
      return '100%';
    }
    return `${(score / 10).toFixed(1)}%`;
  }

  getBrowserScoreTotal(browserIndex) {
    return this.getBrowserScoreForFeature(browserIndex, SUMMARY_FEATURE_NAME);
  }

  async updateScoresTable(stable) {
    this.scores = await this.dataManager.getMostRecentScores(stable);
  }

  updateUrlParams(embedded, stable, feature) {
    // Our observer may be called before the feature is set, so debounce that.
    if (feature === undefined) {
      return;
    }

    const params = [];
    if (feature && feature !== SUMMARY_FEATURE_NAME) {
      params.push(`feature=${feature}`);
    }
    if (stable) {
      params.push('stable');
    }
    if (embedded) {
      params.push('embedded');
    }

    let url = location.pathname;
    if (params.length) {
      url += `?${params.join('&')}`;
    }
    history.pushState('', '', url);
  }

  experimentalButtonClass(stable) {
    return stable ? 'unselected' : 'selected';
  }

  stableButtonClass(stable) {
    return stable ? 'selected' : 'unselected';
  }

  clickExperimental() {
    if (!this.stable) {
      return;
    }
    this.stable = false;
  }

  clickStable() {
    if (this.stable) {
      return;
    }
    this.stable = true;
  }

  getFeatureLinkVisibility(featureLink) {
    return featureLink ? 'inline' : 'none';
  }
}
window.customElements.define(Interop2022.is, Interop2022);
<<<<<<< HEAD

const STABLE_TITLES = [
  'Chrome/Edge Stable',
  'Firefox Stable',
  'Safari Stable',
];

const EXPERIMENTAL_TITLES = [
  'Chrome/Edge Dev',
  'Firefox Nightly',
  'Safari Preview',
];

=======

>>>>>>> 1db032de
class Interop2022Summary extends PolymerElement {
  static get template() {
    return html`
      <link rel="preconnect" href="https://fonts.gstatic.com">
      <link href="https://fonts.googleapis.com/css2?family=Roboto+Mono:wght@400&display=swap" rel="stylesheet">

      <style>
        #summaryContainer {
          padding-block: 30px;
          display: flex;
          justify-content: center;
          gap: 30px;
        }

        .summary-flex-item {
          position: relative;
        }

        .summary-number {
          font-size: 5em;
          width: 3ch;
          height: 3ch;
          padding: 10px;
          font-family: 'Roboto Mono', monospace;
          display: grid;
          place-content: center;
          aspect-ratio: 1;
          border-radius: 50%;
          margin-bottom: 10px;
          /*cursor: help;*/
        }

        .summary-browser-name {
          text-align: center;
        }

        .summary-browser-name[data-stable-browsers] > :not(.stable) {
          display: none;
        }

        .summary-browser-name:not([data-stable-browsers]) > .stable {
          display: none;
        }
      </style>

      <div id="summaryContainer">
        <!-- Chrome/Edge -->
        <div class="summary-flex-item" tabindex="0">
          <div class="summary-number">--</div>
          <template is="dom-if" if="[[stable]]">
            <div class="summary-browser-name">
              <img src="/static/chrome_64x64.png" width="36" alt="Chrome" />
              <img src="/static/edge_64x64.png" width="36" alt="Edge" />
            </div>
          </template>
          <template is="dom-if" if="[[!stable]]">
            <div class="summary-browser-name">
              <img src="/static/chrome-canary_64x64.png" width="36" alt="Chrome Canary" />
              <img src="/static/edge-beta_64x64.png" width="36" alt="Edge Beta" />
            </div>
          </template>
        </div>
        <!-- Firefox -->
        <div class="summary-flex-item" tabindex="0">
          <div class="summary-number">--</div>
          <template is="dom-if" if="[[stable]]">
            <div class="summary-browser-name">
              <img src="/static/firefox_64x64.png" width="36" alt="Firefox" />
            </div>
          </template>
          <template is="dom-if" if="[[!stable]]">
            <div class="summary-browser-name">
              <img src="/static/firefox-nightly_64x64.png" width="36" alt="Firefox Nightly" />
            </div>
          </template>
        </div>
        <!-- Safari -->
        <div class="summary-flex-item" tabindex="0">
          <div class="summary-number">--</div>
          <template is="dom-if" if="[[stable]]">
            <div class="summary-browser-name">
              <img src="/static/safari_64x64.png" width="36" alt="Safari" />
            </div>
          </template>
          <template is="dom-if" if="[[!stable]]">
            <div class="summary-browser-name">
              <img src="/static/safari-preview_64x64.png" width="36" alt="Safari Technology Preview" />
            </div>
          </template>
        </div>
      </div>
`;
  }

  static get is() {
    return 'interop-2022-summary';
  }

  static get properties() {
    return {
      // TODO: this isn't updated when stable changes
      scores: Object,
      stable: {
        type: Boolean,
        observer: '_stableChanged',
      }
    };
  }

  _stableChanged() {
    this.updateSummaryScores();
  }

  async updateSummaryScores() {
    let numbers = this.$.summaryContainer.querySelectorAll('.summary-number');
    if (numbers.length !== this.scores.length) {
      throw new Error(`Mismatched number of browsers/scores: ${numbers.length} vs. ${this.scores.length}`);
<<<<<<< HEAD
    }
    for (let i = 0; i < this.scores.length; i++) {
      let score = Math.floor(this.scores[i][SUMMARY_FEATURE_NAME] / 10);
      new CountUp(numbers[i], score).start();
      const colors = this.calculateColor(score);
      numbers[i].style.color = colors[0];
      numbers[i].style.backgroundColor = colors[1];
    }
=======
    }
    for (let i = 0; i < this.scores.length; i++) {
      let score = Math.floor(this.scores[i][SUMMARY_FEATURE_NAME] / 10);
      new CountUp(numbers[i], score).start();
      const colors = this.calculateColor(score);
      numbers[i].style.color = colors[0];
      numbers[i].style.backgroundColor = colors[1];
    }
>>>>>>> 1db032de
  }

  // TODO: Reuse the code from wpt-colors.js
  calculateColor(score) {
    // RGB values from https://material.io/design/color/
    if (score >= 95) {
      return ['#388E3C', '#00c70a1a'];  // Green 700
    }
    if (score > 75) {
      return ['#568f24', '#64d60026'];  // Light Green 700
    }
    if (score > 50) {
      return ['#b88400', '#ffc22926'];  // Yellow 700
    }
    if (score > 25) {
      return ['#d16900', '#f57a0026'];  // Orange 700
    }
    return ['#ee2b2b', '#ff050526']; // Red 700
  }
}
window.customElements.define(Interop2022Summary.is, Interop2022Summary);

// Interop2022FeatureChart is a wrapper around a Google Charts chart. We cannot
// use the polymer google-chart element as it does not support setting tooltip
// actions, which we rely on to let users load a changelog between subsequent
// versions of the same browser.
class Interop2022FeatureChart extends PolymerElement {
  static get template() {
    return html`
      <style>
        .chart {
          /* Reserve vertical space to avoid layout shift. Should be kept in sync
             with the JavaScript defined height. */
          height: 350px;
          margin: 0 auto;
          display: flex;
          justify-content: center;
        }

        paper-dialog {
          max-width: 600px;
        }
      </style>
      <div id="failuresChart" class="chart"></div>

      <paper-dialog with-backdrop id="firefoxNightlyDialog">
        <h2>Firefox Nightly Changelogs</h2>
        <div>
          Nightly builds of Firefox are all given the same sub-version,
          <code>0a1</code>, so we cannot automatically determine the changelog.
          To find the changelog of a specific Nightly release, locate the
          corresponding revision on the
          <a href="https://hg.mozilla.org/mozilla-central/firefoxreleases"
             target="_blank">release page</a>, enter them below, and click "Go".
          <paper-input id="firefoxNightlyDialogFrom" label="From revision"></paper-input>
          <paper-input id="firefoxNightlyDialogTo" label="To revision"></paper-input>
        </div>

        <div class="buttons">
          <paper-button dialog-dismiss>Cancel</paper-button>
          <paper-button dialog-confirm on-click="clickFirefoxNightlyDialogGoButton">Go</paper-button>
        </div>
      </paper-dialog>

      <paper-dialog with-backdrop id="safariDialog">
        <h2>Safari Changelogs</h2>
        <template is="dom-if" if="[[stable]]">
          <div>
            Stable releases of Safari do not publish changelogs, but some insight
            may be gained from the
            <a href="https://developer.apple.com/documentation/safari-release-notes"
               target="_blank">Release Notes</a>.
          </div>
        </template>
        <template is="dom-if" if="[[!stable]]">
          <div>
            For Safari Technology Preview releases, release notes can be found on
            the <a href="https://webkit.org/blog/" target="_blank">WebKit Blog</a>.
            Each post usually contains a revision changelog link - look for the
            text "This release covers WebKit revisions ...".
          </div>
        </template>

        <div class="buttons">
          <paper-button dialog-dismiss>Dismiss</paper-button>
        </div>
      </paper-dialog>
`;
  }

  static get properties() {
    return {
      dataManager: Object,
      stable: Boolean,
      feature: String,
    };
  }

  static get observers() {
    return [
      'updateChart(feature, stable)',
    ];
  }

  static get is() {
    return 'interop-2022-feature-chart';
  }

  ready() {
    super.ready();

    // Google Charts is not responsive, even if one sets a percentage-width, so
    // we add a resize observer to redraw the chart if the size changes.
    window.addEventListener('resize', () => {
      this.updateChart(this.feature, this.stable);
    });
  }

  async updateChart(feature, stable) {
    // Our observer may be called before the feature is set, so debounce that.
    if (!feature) {
      return;
    }

    // Fetching the datatable first ensures that Google Charts has been loaded.
    const dataTable = await this.dataManager.getDataTable(feature, stable);

    const div = this.$.failuresChart;
    const chart = new window.google.visualization.LineChart(div);

    // We define a tooltip action that can quickly show users the changelog
    // between two subsequent versions of a browser. The goal is to help users
    // understand why an improvement or regression may have happened - though
    // this only exposes browser changes and not test suite changes.
    const browserVersions = await this.dataManager.getBrowserVersions(stable);
    chart.setAction({
      id: 'revisionChangelog',
      text: 'Show browser changelog',
      action: () => {
        let selection = chart.getSelection();
        let row = selection[0].row;
        let column = selection[0].column;

        // Map from the selected column to the browser index. In the datatable
        // Chrome is 1, Firefox is 3, Safari is 5 => these must map to [0, 1, 2].
        let browserIdx = Math.floor(column / 2);

        let version = browserVersions[browserIdx][row];
        let lastVersion = version;
        while (row > 0 && lastVersion === version) {
          row -= 1;
          lastVersion = browserVersions[browserIdx][row];
        }
        // TODO: If row == -1 here then we've failed.

        if (browserIdx === 0) {
          window.open(this.getChromeChangelogUrl(lastVersion, version));
          return;
        }

        if (browserIdx === 1) {
          if (stable) {
            window.open(this.getFirefoxStableChangelogUrl(lastVersion, version));
          } else {
            this.$.firefoxNightlyDialog.open();
          }
          return;
        }

        this.$.safariDialog.open();
      },
    });

    chart.draw(dataTable, this.getChartOptions(div, feature));
  }

  getChromeChangelogUrl(fromVersion, toVersion) {
    // Strip off the 'dev' suffix if there.
    fromVersion = fromVersion.split(' ')[0];
    toVersion = toVersion.split(' ')[0];
    return `https://chromium.googlesource.com/chromium/src/+log/${fromVersion}..${toVersion}?pretty=fuller&n=10000`;
  }

  getFirefoxStableChangelogUrl(fromVersion, toVersion) {
    // The version numbers are reported as XX.Y.Z, but pushlog wants
    // 'FIREFOX_XX_Y_Z_RELEASE'.
    const fromParts = fromVersion.split('.');
    const fromRelease = `FIREFOX_${fromParts.join('_')}_RELEASE`;
    const toParts = toVersion.split('.');
    const toRelease = `FIREFOX_${toParts.join('_')}_RELEASE`;
    return `https://hg.mozilla.org/mozilla-unified/pushloghtml?fromchange=${fromRelease}&tochange=${toRelease}`;
  }

  clickFirefoxNightlyDialogGoButton() {
    const fromSha = this.$.firefoxNightlyDialogFrom.value;
    const toSha = this.$.firefoxNightlyDialogTo.value;
    const url = `https://hg.mozilla.org/mozilla-unified/pushloghtml?fromchange=${fromSha}&tochange=${toSha}`;
    window.open(url);
  }

  getChartOptions(containerDiv, feature) {
    const options = {
      height: 350,
      fontSize: 14,
      tooltip: {
        trigger: 'both',
      },
      hAxis: {
        title: 'Date',
        format: 'MMM-YYYY',
      },
      explorer: {
        actions: ['dragToZoom', 'rightClickToReset'],
        axis: 'horizontal',
        keepInBounds: true,
        maxZoomIn: 4.0,
      },
      colors: ['#4285f4', '#ea4335', '#fbbc04'],
    };

    if (feature === SUMMARY_FEATURE_NAME) {
      options.vAxis = {
        title: 'Interop 2022 Score',
        viewWindow: {
          min: 50,
          max: 100,
        }
      };
    } else {
      options.vAxis = {
        title: 'Percentage of tests passing',
        format: 'percent',
        viewWindow: {
          // We set a global minimum value for the y-axis to keep the graphs
          // consistent when you switch features. Currently the lowest value
          // is aspect-ratio, with a ~25% pass-rate on Safari STP, Safari
          // Stable, and Firefox Stable.
          min: 0.2,
          max: 1000, // TODO: scale data instead
        }
      };
    }

    // We draw the chart in two ways, depending on the viewport width. In
    // 'full' mode the legend is on the right and we limit the chart size to
    // 700px wide. In 'mobile' mode the legend is on the top and we use all the
    // space we can get for the chart.
    if (containerDiv.clientWidth >= 700) {
      options.width = 700;
      options.chartArea = {
        height: '80%'
      };
    } else {
      options.width = '100%';
      options.legend = {
        position: 'top',
        alignment: 'center',
      };
      options.chartArea = {
        left: 75,
        width: '80%',
      };
    }

    return options;
  }
}
window.customElements.define(Interop2022FeatureChart.is, Interop2022FeatureChart);

async function fetchCsvContents(url) {
  const csvResp = await fetch(url);
  if (!csvResp.ok) {
    throw new Error(`Fetching chart csv data failed: ${csvResp.status}`);
  }
  const csvText = await csvResp.text();
  const csvLines = csvText.split('\n').filter(l => l);
  csvLines.shift();  // We don't need the CSV header.
  return csvLines;
}<|MERGE_RESOLUTION|>--- conflicted
+++ resolved
@@ -21,57 +21,20 @@
 
 const FEATURES = {
   'interop-2021-aspect-ratio': {
-<<<<<<< HEAD
-    description: 'aspect-ratio',
-    mdn: 'https://developer.mozilla.org/docs/Web/CSS/aspect-ratio',
-    spec: 'https://www.w3.org/TR/css-sizing-4/#aspect-ratio',
-=======
     description: 'Aspect Ratio',
     mdn: 'https://developer.mozilla.org/docs/Web/CSS/aspect-ratio',
     spec: 'https://drafts.csswg.org/css-sizing/#aspect-ratio',
->>>>>>> 1db032de
     tests: 'https://wpt.fyi/results/?label=master&label=experimental&product=chrome&product=firefox&product=safari&aligned&q=label%3Ainterop-2021-aspect-ratio',
   },
   'interop-2021-flexbox': {
     description: 'Flexbox',
     mdn: 'https://developer.mozilla.org/docs/Learn/CSS/CSS_layout/Flexbox',
-<<<<<<< HEAD
-    spec: 'https://www.w3.org/TR/css-flexbox-1/',
-=======
     spec: 'https://drafts.csswg.org/css-flexbox/',
->>>>>>> 1db032de
     tests: 'https://wpt.fyi/results/css/css-flexbox?label=master&label=experimental&product=chrome&product=firefox&product=safari&aligned&q=label%3Ainterop-2021-flexbox',
   },
   'interop-2021-grid': {
     description: 'Grid',
     mdn: 'https://developer.mozilla.org/docs/Web/CSS/grid',
-<<<<<<< HEAD
-    spec: 'https://www.w3.org/TR/css-grid-1/',
-    tests: 'https://wpt.fyi/results/css/css-grid?label=master&label=experimental&product=chrome&product=firefox&product=safari&aligned&q=label%3Ainterop-2021-grid',
-  },
-  'interop-2021-transforms': {
-    description: 'Transforms',
-    mdn: 'https://developer.mozilla.org/docs/Web/CSS/transform',
-    spec: 'https://www.w3.org/TR/css-transforms-2/#transform-functions',
-    tests: 'https://wpt.fyi/results/css/css-transforms?label=master&label=experimental&product=chrome&product=firefox&product=safari&aligned&q=label%3Ainterop-2021-transforms',
-  },
-  'interop-2021-position-sticky': {
-    description: 'position: sticky',
-    mdn: 'https://developer.mozilla.org/docs/Web/CSS/position',
-    spec: 'https://www.w3.org/TR/css-position/#position-property',
-    tests: 'https://wpt.fyi/results/css/css-position/sticky?label=master&label=experimental&product=chrome&product=firefox&product=safari&aligned&q=label%3Ainterop-2021-position-sticky',
-  },
-  'interop-2022-cascade': {
-    description: 'Cascade Layers',
-    mdn: 'https://developer.mozilla.org/docs/Web/CSS/@layer',
-    spec: 'https://www.w3.org/TR/css-cascade-5/#layering',
-    tests: 'https://wpt.fyi/results/css/css-cascade?label=master&label=experimental&product=chrome&product=firefox&product=safari&aligned&q=layer',
-  },
-  'interop-2022-color': {
-    description: 'color()',
-    mdn: 'https://developer.mozilla.org/docs/Web/CSS/color_value/color()',
-    spec: 'https://www.w3.org/TR/css-color-5/',
-=======
     spec: 'https://drafts.csswg.org/css-grid-1/',
     tests: 'https://wpt.fyi/results/css/css-grid?label=master&label=experimental&product=chrome&product=firefox&product=safari&aligned&q=label%3Ainterop-2021-grid',
   },
@@ -97,17 +60,12 @@
     description: 'Color',
     mdn: 'https://developer.mozilla.org/docs/Web/CSS/color_value',
     spec: 'https://drafts.csswg.org/css-color/',
->>>>>>> 1db032de
     tests: 'https://wpt.fyi/results/css/css-color?label=master&label=experimental&product=chrome&product=firefox&product=safari&aligned&q=label%3Ainterop-2022-color',
   },
   'interop-2022-contain': {
     description: 'Containment',
     mdn: 'https://developer.mozilla.org/docs/Web/CSS/contain',
-<<<<<<< HEAD
-    spec: 'https://www.w3.org/TR/css-contain/#contain-property',
-=======
     spec: 'https://drafts.csswg.org/css-contain/#contain-property',
->>>>>>> 1db032de
     tests: 'https://wpt.fyi/results/css/css-contain?label=master&label=experimental&product=chrome&product=firefox&product=safari&aligned&q=label%3Ainterop-2022-contain',
   },
   'interop-2022-dialog': {
@@ -125,21 +83,13 @@
   'interop-2022-scrolling': {
     description: 'Scrolling',
     mdn: 'https://developer.mozilla.org/docs/Web/CSS/overflow',
-<<<<<<< HEAD
-    spec: 'https://www.w3.org/TR/css-overflow/#propdef-overflow',
-=======
     spec: 'https://drafts.csswg.org/css-overflow/#propdef-overflow',
->>>>>>> 1db032de
     tests: 'https://wpt.fyi/results/css?label=master&label=experimental&product=chrome&product=firefox&product=safari&aligned&q=label%3Ainterop-2022-scrolling',
   },
   'interop-2022-subgrid': {
     description: 'Subgrid',
     mdn: 'https://developer.mozilla.org/docs/Web/CSS/CSS_Grid_Layout/Subgrid',
-<<<<<<< HEAD
-    spec: 'https://www.w3.org/TR/css-grid-2/',
-=======
     spec: 'https://drafts.csswg.org/css-grid-2/#subgrids',
->>>>>>> 1db032de
     tests: 'https://wpt.fyi/results/css/css-grid/subgrid?label=master&label=experimental&product=chrome&product=firefox&product=safari&aligned&q=label%3Ainterop-2022-subgrid',
   },
   'interop-2022-text': {
@@ -575,17 +525,10 @@
           </div>
         </details>
       </div>
-<<<<<<< HEAD
 
       <section class="focus-area-section">
         <h2 class="focus-area-header">Focus Areas</h2>
 
-=======
-
-      <section class="focus-area-section">
-        <h2 class="focus-area-header">Focus Areas</h2>
-
->>>>>>> 1db032de
         <p class="prose">
           Here you can see how focus areas are improving over time.
           The more tests that pass, the higher the score.
@@ -597,11 +540,7 @@
             <option value="summary">Summary</option>
             <optgroup label="2022">
               <option value="interop-2022-cascade">Cascade Layers</option>
-<<<<<<< HEAD
-              <option value="interop-2022-color">Color 4 and 5</option>
-=======
               <option value="interop-2022-color">Color</option>
->>>>>>> 1db032de
               <option value="interop-2022-contain">Containment</option>
               <option value="interop-2022-dialog">&lt;dialog> and ::backdrop</option>
               <option value="interop-2022-forms">Forms</option>
@@ -612,19 +551,11 @@
               <option value="interop-2022-webcompat">Web Compat</option>
             </optgroup>
             <optgroup label="2021">
-<<<<<<< HEAD
-              <option value="interop-2021-aspect-ratio">aspect-ratio</option>
-              <option value="interop-2021-flexbox">Flexbox</option>
-              <option value="interop-2021-grid">Grid</option>
-              <option value="interop-2021-transforms">Transforms</option>
-              <option value="interop-2021-position-sticky">position: sticky</option>
-=======
               <option value="interop-2021-aspect-ratio">Aspect Ratio</option>
               <option value="interop-2021-flexbox">Flexbox</option>
               <option value="interop-2021-grid">Grid</option>
               <option value="interop-2021-position-sticky">position: sticky</option>
               <option value="interop-2021-transforms">Transforms</option>
->>>>>>> 1db032de
             </optgroup>
           </select>
         </div>
@@ -773,23 +704,7 @@
   }
 }
 window.customElements.define(Interop2022.is, Interop2022);
-<<<<<<< HEAD
-
-const STABLE_TITLES = [
-  'Chrome/Edge Stable',
-  'Firefox Stable',
-  'Safari Stable',
-];
-
-const EXPERIMENTAL_TITLES = [
-  'Chrome/Edge Dev',
-  'Firefox Nightly',
-  'Safari Preview',
-];
-
-=======
-
->>>>>>> 1db032de
+
 class Interop2022Summary extends PolymerElement {
   static get template() {
     return html`
@@ -907,7 +822,6 @@
     let numbers = this.$.summaryContainer.querySelectorAll('.summary-number');
     if (numbers.length !== this.scores.length) {
       throw new Error(`Mismatched number of browsers/scores: ${numbers.length} vs. ${this.scores.length}`);
-<<<<<<< HEAD
     }
     for (let i = 0; i < this.scores.length; i++) {
       let score = Math.floor(this.scores[i][SUMMARY_FEATURE_NAME] / 10);
@@ -916,16 +830,6 @@
       numbers[i].style.color = colors[0];
       numbers[i].style.backgroundColor = colors[1];
     }
-=======
-    }
-    for (let i = 0; i < this.scores.length; i++) {
-      let score = Math.floor(this.scores[i][SUMMARY_FEATURE_NAME] / 10);
-      new CountUp(numbers[i], score).start();
-      const colors = this.calculateColor(score);
-      numbers[i].style.color = colors[0];
-      numbers[i].style.backgroundColor = colors[1];
-    }
->>>>>>> 1db032de
   }
 
   // TODO: Reuse the code from wpt-colors.js
