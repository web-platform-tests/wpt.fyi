--- conflicted
+++ resolved
@@ -49,7 +49,7 @@
                          onclick="[[toggleEdit]]"></paper-icon-button>
     </h3>
     <template is="dom-if" if="[[debug]]">
-      [[query]]
+      [[testRunQuery]]
     </template>
     <div>
       <template is="dom-repeat" items="[[products]]" as="p" index-as="i">
@@ -110,13 +110,10 @@
             value: false,
           },
           onSubmit: Function,
-<<<<<<< HEAD
           labelsString: {
             type: String,
             observer: 'labelsStringUpdated',
           },
-=======
->>>>>>> 80ebc71e
         };
       }
 
@@ -127,15 +124,6 @@
           this.handleDeleteProduct(i);
         };
         this.productChanged = i => {
-<<<<<<< HEAD
-          return product => { this.handleProductChanged(i, product); }
-        }
-        this.addProduct = () => { this.handleAddProduct(); };
-        this.clearAll = this.handleClearAll.bind(this);
-        this.submit = () => { this.onSubmit && this.onSubmit(); };
-
-        this._createMethodObserver('labelsUpdated(labels, labels.*)');
-=======
           return product => {
             this.handleProductChanged(i, product);
           };
@@ -143,13 +131,11 @@
         this.addProduct = () => {
           this.handleAddProduct();
         };
-        this.clearAll = () => {
-          this.set('products', []);
-        };
+        this.clearAll = this.handleClearAll.bind(this);
         this.submit = () => {
           this.onSubmit && this.onSubmit();
         };
->>>>>>> 80ebc71e
+        this._createMethodObserver('labelsUpdated(labels, labels.*)');
       }
 
       observeSpec(change) {
@@ -177,7 +163,6 @@
       }
 
       labelsStringUpdated(labelsString) {
-        console.log(labelsString);
         const labels = (labelsString || '')
           .split(',').map(i => i.trim()).filter(i => i);
         if (labels.join(',') !== this.labels.join(',')) {
