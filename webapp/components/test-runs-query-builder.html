--- conflicted
+++ resolved
@@ -110,13 +110,8 @@
      * Base class for re-use of results-fetching behaviour, between
      * multi-item (wpt-results) and single-test (test-file-results) views.
      */
-<<<<<<< HEAD
-    /* global WPTFlags, TestRunsQuery, DEFAULT_BROWSER_NAMES */
-    class TestRunsQueryBuilder extends WPTFlags(TestRunsQuery(window.Polymer.Element)) {
-=======
-    /* global TestRunsUIQuery, DEFAULT_BROWSER_NAMES */
-    class TestRunsQueryBuilder extends TestRunsUIQuery(window.Polymer.Element) {
->>>>>>> 02d920a6
+    /* global WPTFlags, TestRunsUIQuery, DEFAULT_BROWSER_NAMES */
+    class TestRunsQueryBuilder extends WPTFlags(TestRunsUIQuery(window.Polymer.Element)) {
       static get is() {
         return 'test-runs-query-builder';
       }
@@ -136,10 +131,9 @@
             type: String,
             observer: 'labelsStringUpdated',
           },
-<<<<<<< HEAD
           shasURL: {
             type: String,
-            computed: 'computeSHAsURL(testRunQuery)',
+            computed: 'computeSHAsURL(query)',
             observer: 'shasURLUpdated',
           },
           shas: {
@@ -148,11 +142,10 @@
           shasAutocomplete: {
             type: Array,
             observer: 'shasAutocompleteUpdated'
-=======
+          },
           canShowDiff: {
             type: Boolean,
             computed: 'computeCanShowDiff(productSpecs)',
->>>>>>> 02d920a6
           },
         };
       }
