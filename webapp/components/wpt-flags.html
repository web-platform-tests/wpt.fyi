--- conflicted
+++ resolved
@@ -38,6 +38,7 @@
           'diffRenames',
           'taskclusterAllBranches',
           'paginationTokens',
+          'runsByPRNumber',
         ];
       }
     });
@@ -126,24 +127,9 @@
   </template>
 
   <script>
-<<<<<<< HEAD
     /* global wpt */
     wpt.FlagsEditorClass = (environmentFlags) =>
       class extends wpt.FlagsClass(window.Polymer.Element, /*readOnly*/ false, /*useLocalStorage*/ !environmentFlags) {
-=======
-    const WPT_FYI_SERVER_SIDE_FEATURES = [
-      'diffRenames',
-      'experimentalByDefault',
-      'experimentalAlignedExceptEdge',
-      'taskclusterAllBranches',
-      'paginationTokens',
-      'runsByPRNumber',
-    ];
-
-    /* global _wptFlags, WPT_FYI_FEATURES */
-    const _wptFlagsEditor = (environmentFlags) =>
-      class extends _wptFlags(window.Polymer.Element, /*readOnly*/ false, /*useLocalStorage*/ !environmentFlags) {
->>>>>>> b3b8e76f
         ready() {
           super.ready();
           const features = wpt.ClientSideFeatures;
