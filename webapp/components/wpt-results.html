--- conflicted
+++ resolved
@@ -419,30 +419,8 @@
           .filter(name => name.startsWith(path));
       }
 
-<<<<<<< HEAD
-      computeSearchURL(testRuns, query) {
-        if (!testRuns || testRuns.length === 0) {
-          return '';
-        }
-
-        let url = new URL('/api/search', window.location);
-        if (testRuns) {
-          url.searchParams.set(
-            'run_ids',
-            testRuns.map(r => r.id.toString()).join(','));
-        }
-        if (query) {
-          url.searchParams.set('q', query);
-        }
-        return url;
-      }
-
       computeDiffURL(testRuns) {
         if (!testRuns || testRuns.length !== 2) {
-=======
-      computeDiffURL(productSpecs, query) {
-        if (!productSpecs || productSpecs.length !== 2) {
->>>>>>> 867c4698
           return;
         }
         let url = new URL('/api/diff', window.location);
