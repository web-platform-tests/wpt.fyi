--- conflicted
+++ resolved
@@ -295,7 +295,6 @@
           diffRun: {
             type: Object,
             value: null,
-            observer: 'observeDiffRun',
           },
           // A diff column is shown if requested by users and there are 2 testRuns.
           diffShown: {
@@ -318,7 +317,6 @@
           searchURL: {
             type: String,
             computed: 'computeSearchURL(testRuns, search)',
-            observer: 'observeSearchURL',
           },
           autocompleteURL: {
             type: String,
@@ -407,14 +405,6 @@
         return url;
       }
 
-      observeDiffRun(newValue, oldValue) {
-        if (newValue === oldValue) {
-          return;
-        }
-
-        this.fetchResults(this.searchURL);
-      }
-
       observeLoadingCount(newValue, oldValue) {
         if (newValue === oldValue) {
           return;
@@ -451,6 +441,8 @@
       ready() {
         super.ready();
         this.loadRuns().then(async runs => {
+          this.fetchResults();
+
           // Load a diff data into this.diffRun, if needed.
           if (this.diff && runs && runs.length === 2) {
             this.diffRun = {
@@ -469,28 +461,14 @@
         };
       }
 
-<<<<<<< HEAD
-      async fetchResults(searchURL) {
+      async fetchResults() {
         this.loadingCount++;
         try {
-          const response = await window.fetch(searchURL);
+          const response = await window.fetch(this.searchURL);
           if (response.status !== 200) {
             throw response;
           }
           const json = await response.json();
-=======
-      async observeSearchURL(newValue, oldValue) {
-        if (oldValue === newValue || !newValue) {
-          return;
-        }
-
-        const response = await window.fetch(newValue);
-        if (response.status !== 200) {
-          throw response;
-        }
-        const json = await response.json();
->>>>>>> e71a73c9
-
           this.searchResults = json.results;
           this.refreshDisplayedNodes();
         } finally {
@@ -694,7 +672,7 @@
       handleSearchCommit() {
         // Fetch search results when test-search signals that user has committed
         // to search string (by pressing <Enter>).
-        this.fetchResults(this.searchURL);
+        this.fetchResults();
       }
     }
 
