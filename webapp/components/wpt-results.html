--- conflicted
+++ resolved
@@ -657,9 +657,6 @@
                 if (this.diffResults) {
                   diff = this.diffResults.diff[testPath] || [0, 0, 0];
                 } else {
-<<<<<<< HEAD
-                  let [before, after] = rs;
-=======
                   const [before, after] = rs;
                   const deleted = before.total > 0 && after.total === 0;
                   const added = after.total > 0 && before.total === 0;
@@ -667,7 +664,6 @@
                       || added && !this.diffFilter.includes('A')) {
                     return acc;
                   }
->>>>>>> 1cae5b09
                   const failingBefore = before.total - before.passes;
                   const failingAfter = after.total - after.passes;
                   diff = [
