<!--
Copyright 2017 The WPT Dashboard Project. All rights reserved.
Use of this source code is governed by a BSD-style license that can be
found in the LICENSE file.
-->

<link rel="import" href="../bower_components/paper-button/paper-button.html">
<link rel="import" href="../bower_components/paper-spinner/paper-spinner-lite.html">
<link rel="import" href="../bower_components/paper-styles/color.html">
<link rel="import" href="../bower_components/paper-toast/paper-toast.html">
<link rel="import" href="../bower_components/polymer/lib/elements/dom-if.html">
<link rel="import" href="../bower_components/polymer/lib/elements/dom-repeat.html">
<link rel="import" href="../bower_components/polymer/polymer-element.html">
<link rel="import" href="info-banner.html">
<link rel="import" href="loading-state.html">
<link rel="import" href="path-part.html">
<link rel="import" href="results-navigation.html">
<link rel="import" href="self-navigator.html">
<link rel="import" href="test-run.html">
<link rel="import" href="test-runs.html">
<link rel="import" href="test-file-results.html">
<link rel="import" href="test-results-history-grid.html">
<link rel="import" href="test-results-chart.html">
<link rel="import" href="test-search.html">

<dom-module id="wpt-results">
  <template>
    <style>
      :host {
        display: block;
        font-size: 15px;
      }
      section.search {
        position: relative;
        border-bottom: solid 1px var(--paper-grey-300);
        padding-bottom: 1em;
        margin-bottom: 1em;
      }
      section.search .path {
        margin-top: 1em;
      }
      section.search paper-spinner-lite {
        position: absolute;
        top: 0;
        right: 0;
      }
      /* Direct access to test-search from local shadowRoot prevents using
       * `dom-if` for this. */
      section.search test-search.search-true {
        display: none;
      }
      table {
        width: 100%;
        border-collapse: collapse;
      }
      tr.spec {
        background-color: var(--paper-grey-200);
      }
      tr td {
        padding: 0 0.5em;
      }
      tr.spec td {
        padding: 0.2em 0.5em;
        border: solid 1px var(--paper-grey-300);
      }
      .path {
        margin-bottom: 16px;
      }
      .path-separator {
        padding: 0 0.1em;
      }
      .links {
        margin-bottom: 1em;
      }
      .top,
      .delta {
        background-color: var(--paper-grey-200);
      }
      .passes-0 { background-color: hsl(0, 85%, 65%); }
      .passes-20 { background-color: hsl(0, 85%, 70%); }
      .passes-40 { background-color: hsl(0, 85%, 75%); }
      .passes-60 { background-color: hsl(0, 85%, 80%); }
      .passes-80 { background-color: hsl(0, 85%, 85%); }
      .passes-100 { background-color: var(--paper-light-green-a400); }

      span.delta.negative {
        color: var(--paper-red-700);
      }
      span.delta.positive {
        color: var(--paper-green-700);
      }
      td.none {
        visibility: hidden;
      }
      td.numbers {
        white-space: nowrap;
      }
      .yellow-button {
        color: var(--paper-yellow-500);
        margin-left: 32px;
      }
      .history {
        margin: 32px 0;
        text-align: center;
      }
      .history h3 span {
        color: var(--paper-red-500);
      }
      #show-history {
        background: var(--paper-blue-500);
        color: white;
      }

      @media (max-width: 800px) {
        table tr td:first-child::after {
          content: "";
          display: inline-block;
          vertical-align: top;
          min-height: 30px;
        }
      }
    </style>

    <results-tabs tab="results"
                  path="[[encodedPath]]"
                  query="[[query]]">
    </results-tabs>

    <section class="search">
      <div class="path">
        <a href="/results/[[ query ]]" on-click="navigate">wpt</a>
        <template is="dom-repeat" items="[[ splitPathIntoLinkedParts(path) ]]" as="part">
          <span class="path-separator">/</span>
          <a href="/results[[ part.path ]][[ query ]]" on-click="navigate">[[ part.name ]]</a>
        </template>
      </div>

      <paper-spinner-lite active="[[isLoading]]" class="blue"></paper-spinner-lite>

      <test-search class$="search-[[pathIsATestFile]]" query='{{search}}'
          autocomplete-u-r-l="[[autocompleteURL]]"></test-search>

      <template is="dom-if" if="{{ pathIsATestFile }}">
        <div class="links">
          <ul>
            <li><a href$="https://github.com/web-platform-tests/wpt/blob/master[[sourcePath]]" target="_blank">View source on GitHub</a></li>
            <template is="dom-if" if="{{ testCanRunOnW3C }}">
              <li><a href$="[[scheme]]://w3c-test.org[[path]]" target="_blank">Run in your browser on w3c-test.org</a></li>
            </template>
          </ul>
        </div>
      </template>

      <template is="dom-if" if="{{ !isLatest }}">
        <info-banner type="info">
          Showing results for run <b>{{ sha }}</b>.
          <a slot="small" href='?sha=latest'>View latest run</a></small>
        </info-banner>
      </template>
    </section>

    <template is='dom-if' if='[[isInvalidDiffUse(diff, testRuns)]]'>
      <paper-toast id="diffInvalid" duration="0" text="'diff' was requested, but is only valid when comparing two runs." opened>
        <paper-button on-click="hideDiffInvalidToast" class="yellow-button">Close</paper-button>
      </paper-toast>
    </template>

    <template is="dom-if" if="[[resultsLoadFailed]]">
      <info-banner type="error">
        Failed to fetch test runs.
      </info-banner>
    </template>

    <template is="dom-if" if="[[testRuns]]">
      <template is="dom-if" if="{{ pathIsATestFile }}">
        <test-file-results test-runs="[[testRuns]]"
                           path="[[path]]"
                           labels="[[labels]]"
                           products="[[products]]">
        </test-file-results>
      </template>

      <template is="dom-if" if="{{ !pathIsATestFile }}">
        <table>
          <thead>
            <tr>
              <th>Path</th>
              <template is="dom-repeat" items="{{testRuns}}" as="testRun">
                <!-- Repeats for as many different browser test runs are available -->
                <th><test-run test-run="[[testRun]]"></test-run></th>
              </template>
              <template is="dom-if" if="[[diffShown]]">
                <th><test-run test-run="[[diffRun]]"></test-run></th>
              </template>
            </tr>
          </thead>

          <tbody>

            <template is="dom-repeat" items="{{displayedNodes}}" as="node">
              <tr>
                <td>
                  <path-part prefix="/results" path="{{ node.path }}" query="{{ query }}" is-dir="{{ node.isDir }}" navigate="{{ bindNavigate() }}"></path-part>
                </td>

                <template is="dom-repeat" items="{{testRuns}}" as="testRun">
                  <td class$="numbers [[ testResultClass(node, index, testRun, 'passes') ]]">
                    <span class$="passes [[ testResultClass(node, index, testRun, 'passes') ]]">{{ getNodeResultDataByPropertyName(node, index, testRun, 'passes') }}</span>
                    /
                    <span class$="total [[ testResultClass(node, index, testRun, 'total') ]]">{{ getNodeResultDataByPropertyName(node, index, testRun, 'total') }}</span>
                  </td>
                </template>
                <template is="dom-if" if="[[diffShown]]">
                  <td class$="numbers [[ testResultClass(node, index, diffRun, 'passes') ]]">
                    <span class$="passes [[ testResultClass(node, index, diffRun, 'passes') ]]">{{ getNodeResultDataByPropertyName(node, -1, diffRun, 'passes') }}</span>
                    /
                    <span class$="total [[ testResultClass(node, index, diffRun, 'total') ]]">{{ getNodeResultDataByPropertyName(node, -1, diffRun, 'total') }}</span>
                  </td>
                </template>
              </tr>
            </template>

          </tbody>
        </table>
      </template>
    </template>

    <template is="dom-if" if="[[isSubfolder]]">
      <div class='history'>
        <template is="dom-if" if="[[!showHistory]]">
          <paper-button id='show-history' onclick="[[showHistoryClicked()]]" raised>
            Show history
          </paper-button>
        </template>
        <template is="dom-if" if="[[showHistory]]">
          <h3>
            History <span>(Experimental)</span>
          </h3>
          <test-results-chart
              path="[[path]]"
              labels="[[labels]]"
              tests="[[displayedTests]]">
          </test-results-chart>

          <template is="dom-if" if="[[pathIsATestFile]]">
            <test-results-history-grid
                path="[[path]]"
                labels="[[labels]]"
                tests="[[displayedTests]]">
            </test-results-history-grid>
          </template>
        </template>
      </div>
    </template>
  </template>

  <script>
    const TEST_TYPES = ['manual', 'reftest', 'testharness', 'visual', 'wdspec'];

    /* global TestRunsBase, SelfNavigation, LoadingState */
    class WPTResults extends ResultsNavigation(
        SelfNavigation(LoadingState(TestRunsBase)),
        'resultsQueryParams(sha, labels, productSpecs, maxCount, diff, search)') {
      static get is() {
        return 'wpt-results';
      }

      static get properties() {
        return {
          search: {
            type: String,
            value: '',
          },
          sourcePath: {
            type: String,
            computed: 'computeSourcePath(path, manifest)',
          },
          testCanRunOnW3C: {
            type: Boolean,
            computed: 'computeTestCanBeRunOnW3C(path, manifest)',
          },
          searchResults: {
            type: Array,
            value: [],
          },
          displayedNodes: {
            type: Array,
            value: [],
          },
          displayedTests: {
            type: Array,
            computed: 'computeDisplayedTests(path, searchResults)',
          },
          // Users request to show a diff column.
          diff: Boolean,
          diffRun: {
            type: Object,
            value: null,
          },
          // A diff column is shown if requested by users and there are 2 testRuns.
          diffShown: {
            type: Boolean,
            computed: 'isDiffShown(diff, diffRun)',
          },
          filter: {
            type: String,
            value: 'ADCU', // Added, Deleted, Changed, Unchanged
          },
          showHistory: {
            type: Boolean,
            value: false,
          },
          searchURL: {
            type: String,
            computed: 'computeSearchURL(testRuns, search)',
          },
          autocompleteURL: {
            type: String,
            computed: 'computeAutocompleteURL(testRuns, search)',
          },
          resultsLoadFailed: {
            type: Boolean,
            value: false,
          },
          onSearchCommit: Function,
        };
      }

      isDiffShown(diff, diffRun) {
        return diff && diffRun !== null;
      }

      isInvalidDiffUse(diff, testRuns) {
        return diff && testRuns && testRuns.length !== 2;
      }

      hideDiffInvalidToast() {
        this.shadowRoot.querySelector('#diffInvalid').toggle();
      }

      computeSourcePath(path, manifest) {
        if (!this.computePathIsATestFile(path) || !manifest) {
          return path;
        }
        // Filter in case any types are fully missing.
        const itemSets = TEST_TYPES.map(t => manifest.items[t]).filter(i => i);
        for (const items of itemSets) {
          const key = Object.keys(items).find(k => items[k].find(i => i[0] === path));
          if (key) {
            // Ensure leading slash.
            return key.startsWith('/') ? key : `/${key}`;
          }
        }
        return null;
      }

      computeTestCanBeRunOnW3C(path, manifest) {
        if (!this.computePathIsATestFile(path) || !manifest) {
          return true;
        }
        for (const type of TEST_TYPES) {
          const items = manifest.items[type];
          if (items) {
            const test = Object.keys(items).find(k => items[k].find(i => i[0] === path));
            if (test && type === 'wdspec') {
              return false;
            }
          }
        }
        return true;
      }

      computeDisplayedTests(path, searchResults) {
        return searchResults.map(r => r.test)
          .filter(name => name.startsWith(path));
      }

<<<<<<< HEAD
      computeSearchURL(testRuns, search) {
        if (!testRuns || testRuns.length === 0) {
          return '';
        }

        let url = '/api/search?';
=======
      computeSearchURL(testRuns, query) {
        let url = new URL('/api/search', window.location);
>>>>>>> 07f9bd92
        if (testRuns) {
          url.searchParams.set(
            'run_ids',
            testRuns.map(r => r.id.toString()).join(','));
        }
        if (query) {
          url.searchParams.set('q', query);
        }
        return url;
      }

<<<<<<< HEAD
      computeAutocompleteURL(testRuns, search) {
        if (!testRuns || testRuns.length === 0) {
          return '';
        }

        let url = '/api/autocomplete?limit=10&';
=======
      computeAutocompleteURL(testRuns, query) {
        let url = new URL('/api/autocomplete', window.location);
        url.searchParams.set('limit', 10);
>>>>>>> 07f9bd92
        if (testRuns) {
          url.searchParams.set(
            'run_ids',
            testRuns.map(r => r.id.toString()).join(','));
        }
        if (query) {
          url.searchParams.set('q', query);
        }
        return url;
      }

      constructor() {
        super();
        this.onSearchCommit = this.handleSearchCommit.bind(this);
        this.onLoadingComplete = () => {
          this.resultsLoadFailed =
            !(this.testRuns && this.testRuns.length
              && this.searchResults && this.searchResults.length);
        }
      }

      connectedCallback() {
        super.connectedCallback();
        this.shadowRoot.querySelector('test-search')
          .addEventListener('commit', this.onSearchCommit);
      }

      disconnectedCallback() {
        this.shadowRoot.querySelector('test-search')
          .removeEventListener('commit', this.onSearchCommit);
        super.disconnectedCallback();
      }

      async ready() {
        await super.ready();

        // NOTE(lukebjerring): Overriding the pathUpdated method doesn't get
        // called, so we wrap any given onpathupdated method here.
        const onpathupdated = this.onpathupdated;
        this.onpathupdated = path => {
          onpathupdated && onpathupdated(path);
          this.showHistory = false;
        };

        this.load(
          this.loadRuns().then(async runs => {
            this.fetchResults();

            // Load a diff data into this.diffRun, if needed.
            if (this.diff && runs && runs.length === 2) {
              this.diffRun = {
                revision: 'diff',
                browser_name: 'diff',
              };
            }
          })
        );
      }

      async fetchResults() {
        this.loadingCount++;
        try {
          const json = await window.fetch(this.searchURL)
            .then(r => {
              if (!r.ok || r.status != 200) {
                return Promise.reject('Failed to fetch results data.');
              }
              return r.json();
            });
          this.searchResults = json.results;
          this.refreshDisplayedNodes();
        } finally {
          this.loadingCount--;
        }
      }

      pathUpdated(path) {
        super.pathUpdated(path);
        this.refreshDisplayedNodes();
        this.fetchManifest(path);
      }

      async fetchManifest(path) {
        if (!this.computePathIsATestFile(path)) {
          return;
        }
        path = this.encodeTestPath(path);
        this.manifest = null; // Clear ASAP.
        this.manifest = await fetch(`/api/manifest?path=${path}`).then(r => r.json());
      }

      nodeSort(a, b) {
        if (a.path < b.path) {
          return -1;
        }
        if (a.path > b.path) {
          return 1;
        }
        return 0;
      }

      refreshDisplayedNodes() {
        // Prefix: includes trailing slash.
        const prefix = this.path === '/' ? '/' : `${this.path}/`;
        const pLen = prefix.length;
        this.displayedNodes = this.searchResults
          // Filter out files not in this directory.
          .filter(r => r.test.startsWith(prefix))
          // Accumulate displayedNodes from remaining files.
          .reduce((() => {
            // Bookkeeping of the form:
            //   {<displayed dir/file name>: <index in acc>}.
            let nodes = {};
            return (acc, r) => {
              // Compute dir/file name that is direct descendant of this.path.
              const suffix = r.test.substring(pLen);
              const slashIdx = suffix.indexOf('/');
              const isDir = slashIdx !== -1;
              const name = isDir ? suffix.substring(0, slashIdx): suffix;

              // Either add new node to acc, or add passes, total to an
              // existing node.
              if (!nodes.hasOwnProperty(name)) {
                nodes[name] = acc.length;
                acc.push({
                  path: `${prefix}${name}`,
                  isDir,
                  // Copy legacy_status node contents.
                  results: r.legacy_status
                    .map(stats => Object.assign({}, stats)),
                });
              } else {
                const rs = r.legacy_status;
                const nrs = acc[nodes[name]].results;

                for (let i = 0; i < rs.length; i++) {
                  nrs[i].passes += rs[i].passes;
                  nrs[i].total += rs[i].total;
                }
              }

              return acc;
            };
          })(), [])
          // TODO(markdittmer): Is this still necessary?
          .sort(this.nodeSort);
      }

      platformID({browser_name, browser_version, os_name, os_version}) {
        return `${browser_name}-${browser_version}-${os_name}-${os_version}`;
      }

      navigationPathPrefix() {
        return '/results';
      }

      navigationQueryParams() {
        return this.queryParams;
      }

      testResultClass(node, index, testRun, prop) {
        // Guard against incomplete data.
        if (!node || !testRun) {
          return 'none';
        }

        const result = node.results[index];
        const isDiff = this.isDiff(testRun);
        if (isDiff) {
          // Diff case: 'delta [positive|negative|<nothing>]' based on delta
          // value;
          const delta = this.getDiffDelta(node, prop);
          if (delta === 0) {
            return 'delta';
          }

          return `delta ${delta > 0 ? 'positive' : 'negative'}`;
        } else {
          // Non-diff case: total=0 -> 'none'; path='/' -> 'top';
          // otherwise -> 'passes-[colouring-by-percent]'.
          if (typeof result === 'undefined' && prop === 'total') {
            return 'none';
          }
          if (this.path === '/') {
            return 'top';
          }

          const passes = result.passes / result.total;
          return `passes-${passes * 100 - (passes * 100 % 20)}`;
        }
      }

      getDiffDelta(node, prop) {
        return node.results[1][prop || 'passes'] -
          node.results[0][prop || 'passes'];
      }

      getDiffDeltaStr(node, prop) {
        const delta = this.getDiffDelta(node, prop);
        if (delta === 0) {
          return '0';
        }
        const posOrNeg = delta > 0 ? '+' : '';
        return `${posOrNeg}${delta}`;
      }

      hasResults(node, testRun) {
        return typeof node.results[testRun.results_url] !== 'undefined';
      }

      isDiff(testRun) {
        return testRun && testRun.revision === 'diff';
      }

      resultsQueryParams(sha, labels, products, maxCount, diff, search) {
        const params = this.computeTestRunQueryParams(sha, labels, products, maxCount);
        if (diff || this.diff) {
          params.diff = true;
        }
        if (search) {
          params.q = search;
        }
        return params;
      }

      getNodeResultDataByPropertyName(node, index, testRun, property) {
        if (this.isDiff(testRun)) {
          return this.getDiffDeltaStr(node, property);
        }
        if (index >= 0 && index < node.results.length) {
          return node.results[index][property];
        }
      }

      /* Function for getting total numbers.
       * Intentionally not exposed in UI.
       * To generate, open your console and run:
       * document.querySelector('wpt-results').generateTotalPassNumbers()
       */
      generateTotalPassNumbers() {
        const totals = {};

        this.testRuns.forEach(testRun => {
          const testRunID = this.platformID(testRun);
          totals[testRunID] = {passes: 0, total: 0};

          Object.keys(this.specDirs).forEach(specKey => {
            let { passes, total } = this.specDirs[specKey].results[testRun.results_url];

            totals[testRunID].passes += passes;
            totals[testRunID].total += total;
          });
        });

        Object.keys(totals).forEach(key => {
          totals[key].percent = (totals[key].passes / totals[key].total) * 100;
        });

        console.table(Object.keys(totals).map(k => ({
          platformID: k,
          passes: totals[k].passes,
          total: totals[k].total,
          percent: totals[k].percent
        })));

        console.log('JSON version:', JSON.stringify(totals));
      }

      showHistoryClicked() {
        return () => {
          this.showHistory = true;
        };
      }

      handleSearchCommit() {
        // Fetch search results when test-search signals that user has committed
        // to search string (by pressing <Enter>).
        this.fetchResults();
      }
    }

    window.customElements.define(WPTResults.is, WPTResults);
  </script>
</dom-module><|MERGE_RESOLUTION|>--- conflicted
+++ resolved
@@ -375,17 +375,12 @@
           .filter(name => name.startsWith(path));
       }
 
-<<<<<<< HEAD
-      computeSearchURL(testRuns, search) {
+      computeSearchURL(testRuns, query) {
         if (!testRuns || testRuns.length === 0) {
           return '';
         }
 
-        let url = '/api/search?';
-=======
-      computeSearchURL(testRuns, query) {
         let url = new URL('/api/search', window.location);
->>>>>>> 07f9bd92
         if (testRuns) {
           url.searchParams.set(
             'run_ids',
@@ -397,18 +392,13 @@
         return url;
       }
 
-<<<<<<< HEAD
-      computeAutocompleteURL(testRuns, search) {
+      computeAutocompleteURL(testRuns, query) {
         if (!testRuns || testRuns.length === 0) {
           return '';
         }
 
-        let url = '/api/autocomplete?limit=10&';
-=======
-      computeAutocompleteURL(testRuns, query) {
         let url = new URL('/api/autocomplete', window.location);
         url.searchParams.set('limit', 10);
->>>>>>> 07f9bd92
         if (testRuns) {
           url.searchParams.set(
             'run_ids',
