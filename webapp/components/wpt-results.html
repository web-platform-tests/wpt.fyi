--- conflicted
+++ resolved
@@ -279,15 +279,11 @@
   <script>
     const TEST_TYPES = ['manual', 'reftest', 'testharness', 'visual', 'wdspec'];
 
-    /* global TestRunsBase, SelfNavigation, LoadingState, ResultsNavigation */
+    /* global TestRunsBase, SelfNavigation, LoadingState, ResultsNavigation, WPTFlags */
     class WPTResults extends ResultsNavigation(
-<<<<<<< HEAD
-        WPTFlags(SelfNavigation(LoadingState(TestRunsBase))),
-        'resultsQueryParams(sha, labels, productSpecs, maxCount, diff, search)') {
-=======
-      SelfNavigation(LoadingState(TestRunsBase)),
+      WPTFlags(SelfNavigation(LoadingState(TestRunsBase))),
       'resultsQueryParams(sha, labels, productSpecs, maxCount, diff, search)') {
->>>>>>> d80f0340
+
       static get is() {
         return 'wpt-results';
       }
@@ -423,7 +419,6 @@
             !(this.testRuns && this.testRuns.length
               && this.searchResults && this.searchResults.length);
         };
-<<<<<<< HEAD
         this.toggleQueryEdit = () => {
           this.editingQuery = !this.editingQuery;
         };
@@ -437,9 +432,7 @@
           this.searchResults = [];
           this.refreshDisplayedNodes();
           this.loadData();
-        }
-=======
->>>>>>> d80f0340
+        };
       }
 
       connectedCallback() {
