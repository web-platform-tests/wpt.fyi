--- conflicted
+++ resolved
@@ -164,13 +164,6 @@
         </div>
       </template>
 
-<<<<<<< HEAD
-      <template is="dom-if" if="{{ !isLatest }}">
-        <info-banner type="info">
-          Showing results for run <b>{{ sha }}</b>.
-          <a slot="small" href='?sha=latest'>View latest run</a>
-        </info-banner>
-=======
       <template is="dom-if" if="[[testRuns.length]]">
         <template is="dom-if" if="[[resultsRangeMessage]]">
           <info-banner>
@@ -180,7 +173,6 @@
             </template>
           </info-banner>
         </template>
->>>>>>> 62103c48
       </template>
     </section>
 
