--- conflicted
+++ resolved
@@ -596,7 +596,7 @@
                 if (this.diffResults) {
                   row.diff = {
                     passes: 0,
-                    // TODO(lukebjerring): regressions
+                    regressions: 0,
                     total: 0,
                   };
                 }
@@ -612,7 +612,8 @@
               if (this.diffResults && r.test in this.diffResults) {
                 const diff = this.diffResults[r.test];
                 row.diff.passes += diff[0];
-                row.diff.total += diff[1];
+                row.diff.regressions += diff[1];
+                row.diff.total += diff[2];
               }
               return acc;
             };
@@ -666,7 +667,10 @@
       }
 
       getDiffDelta(node, prop) {
-<<<<<<< HEAD
+        if (node.diff) {
+          const val = node.diff[prop || 'passes'];
+          return prop == 'regressions' ? -val : val;
+        }
         const [before, after] = node.results;
         switch (prop) {
         case 'regressions': {
@@ -680,13 +684,6 @@
         default:
           return Math.max(after.passes - before.passes, 0);
         }
-=======
-        if (node.diff) {
-          return node.diff[prop || 'passes'];
-        }
-        return node.results[1][prop || 'passes'] -
-          node.results[0][prop || 'passes'];
->>>>>>> d7d5a0f4
       }
 
       getDiffDeltaStr(node, prop) {
