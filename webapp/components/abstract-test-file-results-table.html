--- conflicted
+++ resolved
@@ -27,15 +27,12 @@
       td.result {
         background-color: #eee;
       }
-<<<<<<< HEAD
       td.result.OK, td.result.PASS {
         background-color: rgb(90, 242, 113);
       }
       td.result.FAIL, td.result.ERROR {
         background-color: rgb(242, 90, 90);
       }
-=======
->>>>>>> 666ff551
       tbody tr:first-child {
         border-bottom: 8px solid white;
       }
