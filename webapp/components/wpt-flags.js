--- conflicted
+++ resolved
@@ -32,6 +32,7 @@
       'fetchManifestForTestList',
       'githubCommitLinks',
       'insightsTab',
+      'interopScoreColumn',
       'permalinks',
       'queryBuilder',
       'queryBuilderSHA',
@@ -43,11 +44,7 @@
       'showTestRefURL',
       'structuredQueries',
       'searchPRsForDirectories',
-<<<<<<< HEAD
-      'interopScoreColumn',
-=======
       'webPlatformTestsLive',
->>>>>>> c14626f8
     ];
   }
 });
@@ -225,13 +222,13 @@
       </paper-checkbox>
     </paper-item>
     <paper-item>
-<<<<<<< HEAD
       <paper-checkbox checked="{{interopScoreColumn}}">
         Show score column in the <a href="/interop">interop</a> view.
-=======
+      </paper-checkbox>
+    </paper-item>
+    <paper-item>
       <paper-checkbox checked="{{webPlatformTestsLive}}">
         Use web-platform-tests.live.
->>>>>>> c14626f8
       </paper-checkbox>
     </paper-item>
 `;
