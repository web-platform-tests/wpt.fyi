--- conflicted
+++ resolved
@@ -27,7 +27,6 @@
     return [
       'colorHomepage',
       'diffFromAPI',
-      'edgeChromiumByDefault',
       'experimentalByDefault',
       'experimentalAligned',
       'experimentalAlignedExceptEdge',
@@ -253,24 +252,16 @@
       </paper-checkbox>
     </paper-item>
     <paper-item>
-      <paper-checkbox checked="{{edgeChromiumByDefault}}">
-        Fetch edge[edgechromium] runs in default (homepage) query
-      </paper-checkbox>
-    </paper-item>
-    <paper-item>
       <paper-checkbox checked="{{experimentalByDefault}}">
         Fetch experimental runs as the default (homepage) query
       </paper-checkbox>
     </paper-item>
     <paper-item sub-item>
-<<<<<<< HEAD
       <paper-checkbox checked="{{experimentalAligned}}">
         Align the default experimental runs
       </paper-checkbox>
     </paper-item>
     <paper-item sub-item>
-=======
->>>>>>> ff31f8cd
       <paper-checkbox checked="{{experimentalAlignedExceptEdge}}">
         All experimental, except edge[stable], and aligned
       </paper-checkbox>
@@ -305,10 +296,6 @@
         Ignore "OK" harness status in test summary numbers.
       </paper-checkbox>
     </paper-item>
-<<<<<<< HEAD
-    <h5>GitHub Status Checks</h5>
-    <paper-item sub-item>
-=======
     <h4>GitHub Status Checks</h4>
     <paper-item>
       <paper-checkbox checked="{{searchcacheDiffs}}">
@@ -322,34 +309,21 @@
       </paper-checkbox>
     </paper-item>
     <paper-item>
->>>>>>> ff31f8cd
       <paper-checkbox checked="{{failChecksOnRegression}}">
         Set the wpt.fyi GitHub status check to action_required if regressions are found.
       </paper-checkbox>
     </paper-item>
-<<<<<<< HEAD
-    <paper-item sub-item>
-=======
-    <paper-item>
->>>>>>> ff31f8cd
+    <paper-item>
       <paper-checkbox checked="{{checksAllUsers}}">
         Run the wpt.fyi GitHub status check for all users, not just whitelisted ones.
       </paper-checkbox>
     </paper-item>
-<<<<<<< HEAD
-    <paper-item sub-item>
-=======
-    <paper-item>
->>>>>>> ff31f8cd
+    <paper-item>
       <paper-checkbox checked="{{pendingChecks}}">
         Create pending GitHub status check when results first arrive, and are being processed.
       </paper-checkbox>
     </paper-item>
-<<<<<<< HEAD
-    <paper-item sub-item>
-=======
-    <paper-item>
->>>>>>> ff31f8cd
+    <paper-item>
       <paper-checkbox checked="{{processTaskclusterCheckRunEvents}}">
         Process check run events from Taskcluster (needs to be enabled if Taskcluster is using Checks API).
       </paper-checkbox>
