--- conflicted
+++ resolved
@@ -255,11 +255,7 @@
       headers: {
         'Content-Type': 'application/json'
       },
-<<<<<<< HEAD
-      body: JSON.stringify({ test_name: this.path})
-=======
       body: JSON.stringify({ testName: path})
->>>>>>> 9fa7a53f
     };
 
     this.historicalData = await fetch('/api/history', options)
