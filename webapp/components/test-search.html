<!--
Copyright 2017 The WPT Dashboard Project. All rights reserved.
Use of this source code is governed by a BSD-style license that can be
found in the LICENSE file.
-->

<link rel="import" href="../bower_components/paper-tooltip/paper-tooltip.html">
<link rel="import" href="../bower_components/polymer/polymer-element.html">

<dom-module id="test-search">
  <template>
    <style>
      input.query {
        font-size: 16px;
        display: block;
        padding: 0.5em 0;
        width: 100%;
      }
    </style>

    <div>
      <input value="{{ q::input }}"
             class="query"
             list="query-list"
             placeholder="[[queryPlaceholder]]"
             onkeyup="[[onKeyUp]]"
             onkeydown="[[onKeyDown]]"
             onfocus="[[onFocus]]"
             onblur="[[onBlur]]">
      <!-- TODO(markdittmer): Static id will break multiple search
        components. -->
      <datalist id="query-list"></datalist>
      <paper-tooltip position="top" manual-mode="true">
        Press &lt;Enter&gt; to commit query
      </paper-tooltip>
    </div>
  </template>

  <script>
    const QUERY_DEBOUNCE_ID = Symbol('query_debounce_timeout');

    class TestSearch extends window.Polymer.Element {
      static get is() {
        return 'test-search';
      }
      static get properties() {
        return {
          placeholder: {
            type: String,
            value: 'Search test files, like \'cors/allow-headers.htm\', then press <Enter>',
          },
          q: {
            type: String,
            notify: true,
            observer: 'queryChanged'
          },
          query: {
            type: String,
            notify: true,
          },
          results: {
            type: Array,
            notify: true,
          },
          queryPlaceholder: {
            type: String,
            computed: 'computeQueryPlaceholder()'
          },
          autocompleteURL: {
            type: String,
            computed: 'computeAutocompleteURL(testRuns, q)',
            observer: 'observeAutocompleteURL',
          },
          onKeyUp: Function,
          onChange: Function,
          onFocus: Function,
          onBlur: Function,
        };
      }

      constructor() {
        super();
        this.onKeyUp = this.handleKeyUp.bind(this);
        this.onChange = this.handleChange.bind(this);
        this.onFocus = this.handleFocus.bind(this);
        this.onBlur = this.handleBlur.bind(this);
      }

<<<<<<< HEAD
      computeAutocompleteURL(testRuns, q) {
        if (!testRuns || !testRuns.length) {
          return '';
        }
        let url = new URL('/api/autocomplete', window.location);
        url.searchParams.set('limit', 10);
        url.searchParams.set(
          'run_ids',
          testRuns.map(r => r.id.toString()).join(','));
        if (q) {
          url.searchParams.set('q', q);
        }
        return url;
=======
      ready() {
        super.ready();
        this.q = this.query;
>>>>>>> 89dd5057
      }

      async observeAutocompleteURL(newValue, oldValue) {
        if (newValue === oldValue || !newValue) {
          return;
        }

        const response = await window.fetch(newValue);
        if (response.status !== 200) {
          throw response;
        }
        const json = await response.json();

        const datalist = this.shadowRoot.querySelector('datalist');
        datalist.innerHTML = '';
        if (!json.results) {
          return;
        }
        for (const result of json.results) {
          const option = document.createElement('option');
          option.setAttribute('value', result.query_string);
          datalist.appendChild(option);
        }
      }

      queryChanged(_, oldQuery) {
        // Debounce first initialization.
        if (typeof(oldQuery) === 'undefined') {
          return;
        }
        if (this[QUERY_DEBOUNCE_ID]) {
          window.clearTimeout(this[QUERY_DEBOUNCE_ID]);
        }
        this[QUERY_DEBOUNCE_ID] = window.setTimeout(this.latchQuery.bind(this), 500);
      }

      latchQuery() {
        this.query = this.q.toLowerCase();
      }

      commitQuery() {
        this.query = this.q;
        this.dispatchEvent(new CustomEvent('commit', {
          detail: {query: this.query},
        }));
        this.shadowRoot.querySelector('.query').blur();
      }

      handleKeyUp(e) {
        if (e.keyCode !== 13) {
          return;
        }

        this.commitQuery();
      }

      handleChange(e) {
        const opts = Array.from(this.shadowRoot.querySelectorAll('option'))
          .map(elem => elem.getAttribute('value').toLowerCase());
        if (opts.length === 0) {
          return;
        }

        const value = e.target.value.toLowerCase();

        if (opts.includes(value)) {
          this.commitQuery();
        }
      }

      handleFocus() {
        this.shadowRoot.querySelector('paper-tooltip').show();
      }

      handleBlur() {
        this.shadowRoot.querySelector('paper-tooltip').hide();
      }
    }
    window.customElements.define(TestSearch.is, TestSearch);
  </script>
</dom-module><|MERGE_RESOLUTION|>--- conflicted
+++ resolved
@@ -86,7 +86,6 @@
         this.onBlur = this.handleBlur.bind(this);
       }
 
-<<<<<<< HEAD
       computeAutocompleteURL(testRuns, q) {
         if (!testRuns || !testRuns.length) {
           return '';
@@ -100,11 +99,11 @@
           url.searchParams.set('q', q);
         }
         return url;
-=======
+      }
+      
       ready() {
         super.ready();
         this.q = this.query;
->>>>>>> 89dd5057
       }
 
       async observeAutocompleteURL(newValue, oldValue) {
