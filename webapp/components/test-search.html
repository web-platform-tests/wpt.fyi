<!--
Copyright 2017 The WPT Dashboard Project. All rights reserved.
Use of this source code is governed by a BSD-style license that can be
found in the LICENSE file.
-->

<link rel="import" href="../bower_components/paper-tooltip/paper-tooltip.html">
<link rel="import" href="../bower_components/polymer/polymer-element.html">
<link rel="import" href="wpt-flags.html">

<dom-module id="test-search">
  <template>
    <style>
      input.query {
        font-size: 16px;
        display: block;
        padding: 0.5em 0;
        width: 100%;
      }
    </style>

    <div>
      <input value="{{ queryInput::input }}"
             class="query"
             list="query-list"
             placeholder="[[queryPlaceholder]]"
             onchange="[[onChange]]"
             onkeyup="[[onKeyUp]]"
             onkeydown="[[onKeyDown]]"
             onfocus="[[onFocus]]"
             onblur="[[onBlur]]">
      <!-- TODO(markdittmer): Static id will break multiple search
        components. -->
      <datalist id="query-list"></datalist>
      <paper-tooltip position="top" manual-mode="true">
        Press &lt;Enter&gt; to commit query
      </paper-tooltip>
    </div>
  </template>

  <script>
    const QUERY_DEBOUNCE_ID = Symbol('query_debounce_timeout');

    /* global WPTFlags */
    class TestSearch extends WPTFlags(window.Polymer.Element) {
      static get is() {
        return 'test-search';
      }
      static get properties() {
        return {
          placeholder: {
            type: String,
            value: 'Search test files, like \'cors/allow-headers.htm\', then press <Enter>',
          },
          // Query input string
          queryInput: {
            type: String,
            notify: true,
            observer: 'queryInputChanged'
          },
          // Debounced + normalized query string.
          query: {
            type: String,
            notify: true,
            observer: 'queryUpdated',
          },
          parsedQuery: Object,
          results: {
            type: Array,
            notify: true,
          },
          queryPlaceholder: {
            type: String,
            computed: 'computeQueryPlaceholder()'
          },
          testPaths: Array,
          onKeyUp: Function,
          onChange: Function,
          onFocus: Function,
          onBlur: Function,
          commitQuery: Function,
        };
      }

      constructor() {
        super();

        this.onChange = this.handleChange.bind(this);
        this.onFocus = this.handleFocus.bind(this);
        this.onBlur = this.handleBlur.bind(this);

        if (this.structuredQueries) {
          this.onKeyUp = this.handleKeyUpStructured.bind(this);
          this.commitQuery = this.commitQueryStructured;
        } else {
          this.onKeyUp = this.handleKeyUpUnstructured.bind(this);
          this.commitQuery = this.commitQueryUnstructured;
        }
      }

      ready() {
        super.ready();
        this._createMethodObserver('updateDatalist(query, testPaths)');
        this.queryInput = this.query;
      }

      queryUpdated(query) {
        this.queryInput = query;
      }

      updateDatalist(query, paths) {
        if (!paths) {
          return;
        }
        const datalist = this.shadowRoot.querySelector('datalist');
        datalist.innerHTML = '';
        let matches = Array.from(paths);
        if (query) {
          matches = matches
            .filter(p => p.toLowerCase())
            .filter(p => p.includes(query))
            .sort((p1, p2) => p1.indexOf(query) - p2.indexOf(query));
        }
        for (const match of matches.slice(0, 10)) {
          const option = document.createElement('option');
          option.setAttribute('value', match);
          datalist.appendChild(option);
        }
      }

      queryInputChanged(_, oldQuery) {
        // Debounce first initialization.
        if (typeof(oldQuery) === 'undefined') {
          return;
        }
        if (this[QUERY_DEBOUNCE_ID]) {
          window.clearTimeout(this[QUERY_DEBOUNCE_ID]);
        }
        this[QUERY_DEBOUNCE_ID] = window.setTimeout(this.latchQuery.bind(this), 500);
      }

      latchQuery() {
        this.query = (this.queryInput || '').toLowerCase();
      }

<<<<<<< HEAD
      commitQueryUnstructured() {
        this.query = this.q;
=======
      commitQuery() {
        this.query = this.queryInput;
>>>>>>> cff467a2
        this.dispatchEvent(new CustomEvent('commit', {
          detail: {query: this.query},
        }));
        this.shadowRoot.querySelector('.query').blur();
      }

      commitQueryStructured() {
        // TODO: Operate over query parse result.
        return this.commitQueryUnstructured();
      }

      handleKeyUpUnstructured(e) {
        if (e.keyCode !== 13) {
          return;
        }

        this.commitQuery();
      }

      handleKeyUpStructured(e) {
        // TODO: Parse query.
        return this.handleKeyUpUnstructured(e);
      }

      handleChange(e) {
        const opts = Array.from(this.shadowRoot.querySelectorAll('option'))
          .map(elem => elem.getAttribute('value').toLowerCase());
        if (opts.length === 0) {
          return;
        }

        const value = e.target.value.toLowerCase();

        if (opts.includes(value)) {
          this.dispatchEvent(new CustomEvent('autocomplete', {
            detail: {path: value},
          }));
          this.shadowRoot.querySelector('.query').blur();
        }
      }

      handleFocus() {
        this.shadowRoot.querySelector('paper-tooltip').show();
      }

      handleBlur() {
        this.shadowRoot.querySelector('paper-tooltip').hide();
      }

      clear() {
        this.query = '';
        this.queryInput = '';
      }
    }
    window.customElements.define(TestSearch.is, TestSearch);
  </script>
</dom-module><|MERGE_RESOLUTION|>--- conflicted
+++ resolved
@@ -143,13 +143,8 @@
         this.query = (this.queryInput || '').toLowerCase();
       }
 
-<<<<<<< HEAD
       commitQueryUnstructured() {
-        this.query = this.q;
-=======
-      commitQuery() {
         this.query = this.queryInput;
->>>>>>> cff467a2
         this.dispatchEvent(new CustomEvent('commit', {
           detail: {query: this.query},
         }));
