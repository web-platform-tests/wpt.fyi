--- conflicted
+++ resolved
@@ -607,11 +607,7 @@
       gridContainerDiv.style.display = 'block';
       gridContainerDiv.style.width = '700px';
       gridContainerDiv.style.margin = 'auto';
-<<<<<<< HEAD
-      // dashboards after 2022 also display a special description
-=======
       // Dashboards after 2022 also display a special description,
->>>>>>> 64837fa5
       // which is not displayed in previous years.
       const extraDescriptionDiv = this.shadowRoot.querySelector('.extra-description');
       extraDescriptionDiv.style.display = 'none';
