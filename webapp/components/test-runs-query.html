--- conflicted
+++ resolved
@@ -55,11 +55,7 @@
             },
             resultsRangeMessage: {
               type: String,
-<<<<<<< HEAD
-              computed: 'computeResultsRangeMessage(from, to, maxCount)',
-=======
               computed: 'computeResultsRangeMessage(sha, productSpecs, to, from, maxCount)',
->>>>>>> 62103c48
             },
           };
         }
@@ -215,25 +211,6 @@
           this.setProperties(batchUpdate);
         }
 
-<<<<<<< HEAD
-        computeResultsRangeMessage(from, to, maxCount) {
-          if (from) {
-            const shortDate = date => {
-              const opts = {
-                month: 'short',
-                day: 'numeric',
-              };
-              if (from.getYear() !== to.getYear()) {
-                opts.year = 'numeric';
-              }
-              return date.toLocaleDateString(navigator.language, opts);
-            };
-            if (to) {
-              return `Showing test runs from ${shortDate(from)} to ${shortDate(to)}`;
-            }
-            const days = Math.floor((Date.now() - from) / 86400000);
-            return `Showing test runs from the last ${days} days`;
-=======
         computeResultsRangeMessage(sha, productSpecs, from, to, maxCount) {
           if (sha) {
             return `Showing test runs from revision ${sha}`;
@@ -247,7 +224,6 @@
             return to
               ? `Showing test runs from ${shortDate(from)} to ${shortDate(to)}`
               : `Showing test runs from the last ${diff} days`;
->>>>>>> 62103c48
           } else if (maxCount) {
             return `Showing ${maxCount} test runs per product`;
           } else if (this.computeIsDefaultProducts(productSpecs)) {
@@ -262,11 +238,7 @@
     (() => {
       // TODO(lukebjerring): Support to & from in the builder.
       const testRunsUIQueryComputer =
-<<<<<<< HEAD
-        'computeTestRunUIQueryParams(sha, aligned, master, labels, productSpecs, to, from, maxCount, diff, search)';
-=======
-        'computeTestRunUIQueryParams(pr, sha, aligned, master, labels, productSpecs, maxCount, diff, search)';
->>>>>>> 62103c48
+        'computeTestRunUIQueryParams(pr, sha, aligned, master, labels, productSpecs, to, from, maxCount, diff, search)';
       /* global TestRunsQuery */
       window.TestRunsUIQuery = (superClass, opt_queryCompute) => class extends TestRunsQuery(
         superClass,
@@ -291,13 +263,8 @@
           };
         }
 
-<<<<<<< HEAD
-        computeTestRunUIQueryParams(sha, aligned, master, labels, productSpecs, to, from, maxCount, diff, search) {
+        computeTestRunUIQueryParams(pr, sha, aligned, master, labels, productSpecs, to, from, maxCount, diff, search) {
           const params = this.computeTestRunQueryParams(sha, aligned, master, labels, productSpecs, to, from, maxCount);
-=======
-        computeTestRunUIQueryParams(pr, sha, aligned, master, labels, productSpecs, maxCount, diff, search) {
-          const params = this.computeTestRunQueryParams(sha, aligned, master, labels, productSpecs, maxCount);
->>>>>>> 62103c48
           if (diff || this.diff) {
             params.diff = true;
           }
