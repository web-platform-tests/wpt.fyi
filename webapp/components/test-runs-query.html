<!--
Copyright 2018 The WPT Dashboard Project. All rights reserved.
Use of this source code is governed by a BSD-style license that can be
found in the LICENSE file.
-->

<<<<<<< HEAD
<link rel="import" href="./product-info.html">
=======
<link rel="import" href="./results-navigation.html">
>>>>>>> a3eab703

<dom-module id="test-runs-query">
  <script>
    /**
     * Behaviour class for re-use of test-runs fetching behaviour.
     */
    // eslint-disable-next-line no-unused-vars
<<<<<<< HEAD
    const TestRunsQuery = (superClass) => class extends ProductInfo(superClass) {
=======
    const TestRunsQuery = (superClass) => class extends QueryBuilder(superClass) {
>>>>>>> a3eab703
      static get properties() {
        return {
          /* Parsed product objects, computed from the spec strings */
          products: {
            type: Array,
            notify: true,
            value: [],
          },
          productSpecs: {
            type: Array,
            notify: true,
            value: [],
          },
          labels: {
            type: Array,
            value: [],
          },
          maxCount: Number,
          sha: String,
          aligned: Boolean,
          isLatest: {
            type: Boolean,
            computed: 'computeIsLatest(sha)'
          },
          testRunQueryParams: {
            type: Object,
            computed: 'computeTestRunQueryParams(sha, labels, productSpecs, maxCount)',
          },
          testRunQuery: {
            type: String,
            computed: 'computeQuery(testRunQueryParams)',
          },
        };
      }

      ready() {
        super.ready();
        if (this.productSpecs && this.productSpecs.length
            && !(this.product && this.products.length)) {
          this.products = this.productSpecs.map(p => this.parseProductSpec(p));
        }
        this._createMethodObserver('productsUpdated(products, products.*)');
      }

      productsUpdated(products, itemChange) {
        this.productSpecs = (products || []).map(p => this.getSpec(p));
      }

      computeIsLatest(sha) {
        return !sha || sha === 'latest';
      }

      computeTestRunQueryParams(sha, labels, productSpecs, maxCount) {
        const params = {};
        if (sha) {
          params.sha = sha;
        }
        if (labels && labels.length) {
          params.label = labels;
        }
        if (productSpecs && productSpecs.length) {
          params.product = productSpecs;
        }
        maxCount = maxCount || this.defaultMaxCount;
        if (maxCount) {
          params['max-count'] = maxCount;
        }
        if (this.aligned) {
          params.aligned = true;
        }
        return params;
      }

<<<<<<< HEAD
      computeQuery(params) {
        if (Object.keys(params).length < 1) {
          return '';
        }
        const url = new URL(window.location.origin);
        for (const k of Object.keys(params)) {
          const v = params[k];
          if (Array.isArray(v)) {
            v.forEach(i => url.searchParams.append(k, i));
          } else {
            url.searchParams.set(k, params[k]);
          }
        }
        return url.search;
=======
      computeProducts(productSpecs) {
        return productSpecs && productSpecs.map(s => this.parseProductSpec(s));
      }

      parseProductSpec(spec) {
        // @sha (optional)
        let revision = '';
        const atIndex = spec.indexOf('@');
        if (atIndex > 0) {
          revision = spec.substr(atIndex + 1);
          spec = spec.substr(0, atIndex);
        }
        // [foo,bar] labels syntax (optional)
        let labels = new Set();
        const arrayIndex = spec.indexOf('[');
        if (arrayIndex > 0) {
          let labelsStr = spec.substr(arrayIndex + 1);
          if (labelsStr[labelsStr.length - 1] !== ']') {
            throw 'Expected closing bracket';
          }
          labelsStr = labelsStr.substr(0, labelsStr.length - 1);
          labelsStr.split(',').forEach(l => labels.add(l));
          spec = spec.substr(0, arrayIndex);
        }
        // product
        const product = this.parseProduct(spec);
        product.revision = revision;
        product.labels = labels;
        return product;
      }

      parseProduct(name) {
        // -version (optional)
        let version;
        const dashIndex = name.indexOf('-');
        if (dashIndex > 0) {
          version = name.substr(dashIndex + 1);
          name = name.substr(0, dashIndex);
        }
        return {
          browser_name: name,
          browser_version: version,
        }
>>>>>>> a3eab703
      }
    }
  </script>
</dom-module><|MERGE_RESOLUTION|>--- conflicted
+++ resolved
@@ -4,11 +4,8 @@
 found in the LICENSE file.
 -->
 
-<<<<<<< HEAD
 <link rel="import" href="./product-info.html">
-=======
 <link rel="import" href="./results-navigation.html">
->>>>>>> a3eab703
 
 <dom-module id="test-runs-query">
   <script>
@@ -16,11 +13,8 @@
      * Behaviour class for re-use of test-runs fetching behaviour.
      */
     // eslint-disable-next-line no-unused-vars
-<<<<<<< HEAD
-    const TestRunsQuery = (superClass) => class extends ProductInfo(superClass) {
-=======
-    const TestRunsQuery = (superClass) => class extends QueryBuilder(superClass) {
->>>>>>> a3eab703
+    const TestRunsQuery =
+      (superClass) => class extends QueryBuilder(ProductInfo(superClass)) {
       static get properties() {
         return {
           /* Parsed product objects, computed from the spec strings */
@@ -94,22 +88,6 @@
         return params;
       }
 
-<<<<<<< HEAD
-      computeQuery(params) {
-        if (Object.keys(params).length < 1) {
-          return '';
-        }
-        const url = new URL(window.location.origin);
-        for (const k of Object.keys(params)) {
-          const v = params[k];
-          if (Array.isArray(v)) {
-            v.forEach(i => url.searchParams.append(k, i));
-          } else {
-            url.searchParams.set(k, params[k]);
-          }
-        }
-        return url.search;
-=======
       computeProducts(productSpecs) {
         return productSpecs && productSpecs.map(s => this.parseProductSpec(s));
       }
@@ -153,7 +131,6 @@
           browser_name: name,
           browser_version: version,
         }
->>>>>>> a3eab703
       }
     }
   </script>
