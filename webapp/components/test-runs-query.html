--- conflicted
+++ resolved
@@ -76,15 +76,7 @@
           this.productSpecs = (products || []).map(p => this.getSpec(p));
         }
 
-<<<<<<< HEAD
-        computeIsLatest(sha) {
-          return !sha || sha === 'latest';
-        }
-
         computeTestRunQueryParams(sha, aligned, labels, productSpecs, maxCount, from, to) {
-=======
-        computeTestRunQueryParams(sha, aligned, labels, productSpecs, maxCount) {
->>>>>>> 49c0671b
           const params = {};
           if (!this.computeIsLatest(sha)) {
             params.sha = sha;
