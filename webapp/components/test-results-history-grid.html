--- conflicted
+++ resolved
@@ -88,18 +88,8 @@
         ];
       }
 
-<<<<<<< HEAD
       computeTestRunQueryParams(sha, aligned, labels, products, maxCount) {
         return super.computeTestRunQueryParams(/*sha*/ null, aligned, labels, products, maxCount);
-=======
-      computeTestRunQueryParams(sha, labels, products, maxCount) {
-        sha = null;
-        const params = super.computeTestRunQueryParams(sha, labels, products, maxCount);
-        if (!labels || !labels.length) {
-          params.aligned = true;
-        }
-        return params;
->>>>>>> 580d0827
       }
 
       bindResultHover(run, subTestName) {
