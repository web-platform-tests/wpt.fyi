--- conflicted
+++ resolved
@@ -3,11 +3,7 @@
 // not be deleted and should match the data in this file.
 export const interopData = {
   'valid_years': ['2021', '2022', '2023', '2024', '2025'],
-<<<<<<< HEAD
-  'valid_mobile_years': ['2024'],
-=======
   'valid_mobile_years': ['2024', '2025'],
->>>>>>> 6c893666
   '2021': {
     'table_sections': [
       {
