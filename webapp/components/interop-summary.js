/**
 * Copyright 2023 The WPT Dashboard Project. All rights reserved.
 * Use of this source code is governed by a BSD-style license that can be
 * found in the LICENSE file.
 */

import { CountUp } from '../node_modules/countup.js/dist/countUp.js';
import '../node_modules/@polymer/polymer/lib/elements/dom-if.js';
import { html, PolymerElement } from '../node_modules/@polymer/polymer/polymer-element.js';
import {afterNextRender} from  '../node_modules/@polymer/polymer/lib/utils/render-status.js';

// This min-height is added to this section to ensure that the section below
// is not moved after the user selects between STABLE and EXPERIMENTAL
// (experimental browser names are longer and add additional lines).
// Different years have different initial heights for these sections.
const SUMMARY_CONTAINER_MIN_HEIGHTS = {
  '2021': '275px',
  '2022': '470px',
  '2023': '470px',
  '2024': '380px',
  '2025': '380px',
};


class InteropSummary extends PolymerElement {
  static get template() {
    return html`
      <link rel="preconnect" href="https://fonts.gstatic.com">
      <link href="https://fonts.googleapis.com/css2?family=Roboto+Mono:wght@400&display=swap" rel="stylesheet">

      <style>
        #summaryNumberRow {
          display: flex;
          justify-content: center;
          gap: 30px;
          margin-bottom: 20px;
        }

        .summary-container {
          min-height: 470px;
        }

        .summary-number {
          font-size: 4.5em;
          width: 3ch;
          height: 3ch;
          padding: 10px;
          font-family: 'Roboto Mono', monospace;
          display: grid;
          place-content: center;
          aspect-ratio: 1;
          border-radius: 50%;
          margin-bottom: 10px;
          margin-left: auto;
          margin-right: auto;
        }

        .smaller-summary-number {
          font-size: 3.5em;
          width: 2.5ch;
          height: 2.5ch;
          padding: 8px;
        }

        .summary-browser-name {
          text-align: center;
          display: flex;
          place-content: center;
          justify-content: space-around;
          gap: 2ch;
        }

        .summary-title {
          margin: 10px 0;
          text-align: center;
          font-size: 1em;
        }

        .summary-browser-name > figure {
          margin: 0;
          flex: 1;
        }

        .summary-browser-name > figure > figcaption {
          line-height: 1.1;
        }

        .summary-browser-name[data-stable-browsers] > :not(.stable) {
          display: none;
        }

        .summary-browser-name:not([data-stable-browsers]) > .stable {
          display: none;
        }
      </style>
      <div class="summary-container">
        <div id="summaryNumberRow">
          <!-- Interop -->
          <div id="interopSummary" class="summary-flex-item" tabindex="0">
            <div class="summary-number score-number smaller-summary-number">--</div>
            <h3 class="summary-title">INTEROP</h3>
          </div>
          <!-- Investigations -->
          <div id="investigationSummary" class="summary-flex-item" tabindex="0">
            <div id="investigationNumber" class="summary-number smaller-summary-number">--</div>
            <h3 class="summary-title">INVESTIGATIONS</h3>
          </div>
        </div>
        <div id="summaryNumberRow">
          <template is="dom-repeat" items="{{getYearProp('browserInfo')}}" as="browserInfo">
            <div class="summary-flex-item" tabindex="0">
              <div class="summary-number score-number smaller-summary-number">--</div>
              <template is="dom-if" if="{{isChromeEdgeCombo(browserInfo)}}">
                <!-- Chrome/Edge -->
                <template is="dom-if" if="[[stable]]">
                  <div class="summary-browser-name">
                    <figure>
                      <img src="/static/chrome_64x64.png" width="36" alt="Chrome" />
                      <figcaption>Chrome</figcaption>
                    </figure>
                    <figure>
                      <img src="/static/edge_64x64.png" width="36" alt="Edge" />
                      <figcaption>Edge</figcaption>
                    </figure>
                  </div>
                </template>
                <template is="dom-if" if="[[!stable]]">
                  <div class="summary-browser-name">
                    <figure>
                      <img src="/static/chrome-dev_64x64.png" width="36" alt="Chrome Dev" />
                      <figcaption>Chrome<br>Dev</figcaption>
                    </figure>
                    <figure>
                      <img src="/static/edge-dev_64x64.png" width="36" alt="Edge Dev" />
                      <figcaption>Edge<br>Dev</figcaption>
                    </figure>
                  </div>
                </template>
              </template>
              <template is="dom-if" if="{{!isChromeEdgeCombo(browserInfo)}}">
                <div class="summary-browser-name">
                  <figure>
                    <img src="[[getBrowserIcon(browserInfo, stable)]]" width="36" alt="[[getBrowserIconName(browserInfo, stable)]]" />
                    <template is="dom-if" if="[[stable]]">
                      <figcaption>[[browserInfo.tableName]]</figcaption>
                    </template>
                    <template is="dom-if" if="[[!stable]]">
                      <figcaption>
                        <template is="dom-repeat" items="[[getBrowserNameParts(browserInfo)]]" as="namePart">
                          [[namePart]]<br>
                        </template>
                      </figcaption>
                    </template>
                  </figure>
                </div>
              </template>
            </div>
          </template>
          <template is="dom-if" if="{{isMobileScoresView}}">
            <div class="summary-flex-item" tabindex="0">
              <div class="summary-number score-number smaller-summary-number">--</div>
              <div class="summary-browser-name">
                <figure>
                  <img src="/static/wktr_64x64.png" width="36" alt="Safari iOS" />
                  <template is="dom-if" if="[[stable]]">
                    <figcaption>Safari</figcaption>
                  </template>
                  <template is="dom-if" if="[[!stable]]">
                    <figcaption>
                      Safari<br>iOS<br>
                    </figcaption>
                  </template>
                </figure>
              </div>
            </div>
          </template>
        </div>
      </div>
`;
  }

  static get is() {
    return 'interop-summary';
  }

  static get properties() {
    return {
      year: String,
      dataManager: Object,
      scores: Object,
      isMobileScoresView: Boolean,
      stable: {
        type: Boolean,
        observer: '_stableChanged',
      }
    };
  }

  _stableChanged() {
    this.updateSummaryScores();
  }

  ready() {
    super.ready();
    // Hide the top summary numbers if there is no investigation value.
    if (!this.shouldDisplayInvestigationNumber()) {
      const investigationDiv = this.shadowRoot.querySelector('#investigationSummary');
      investigationDiv.style.display = 'none';
    }

    const summaryDiv = this.shadowRoot.querySelector('.summary-container');
    summaryDiv.style.minHeight = SUMMARY_CONTAINER_MIN_HEIGHTS[this.year] || '470px';
    // Don't display the interop score for Interop 2021.
    if (this.year === '2021') {
      const interopDiv = this.shadowRoot.querySelector('#interopSummary');
      interopDiv.style.display = 'none';
<<<<<<< HEAD
      summaryDiv.style.minHeight = '275px';
    } else if (parseInt(this.year) >= 2024) {
      summaryDiv.style.minHeight = '380px';
=======
>>>>>>> 8d409a28
    }

    // The summary score elements are given class names asynchronously,
    // so we have to wait until they've finished rendering to update them.
    afterNextRender(this, this.updateSummaryScores);
    afterNextRender(this, this.setSummaryNumberSizes);
  }

  shouldDisplayInvestigationNumber() {
    const scores = this.dataManager.getYearProp('investigationScores');
    return scores !== null && scores !== undefined;
  }

  // roundScore defines the rounding rules for the top-level scores.
  roundScore(score) {
    // Round down before interop 2024.
    if (parseInt(this.year) < 2024) {
      return Math.floor(score / 10);
    }

    const roundedScore = Math.round(score / 10);
    // A special case for 100.
    if (roundedScore === 100 && score < 1000) {
      return 99;
    }
    return roundedScore;
  }

  // Takes a summary number div and changes the value to match the score (with CountUp).
  updateSummaryScore(number, score) {
    score = this.roundScore(score);
    const curScore = number.innerText;
    new CountUp(number, score, {
      startVal: curScore === '--' ? 0 : curScore
    }).start();
    const colors = this.calculateColor(score);
    number.style.color = `color-mix(in lch, ${colors[0]} 70%, black)`;
    number.style.backgroundColor = colors[1];
  }

  async updateSummaryScores() {
    const scoreElements = this.shadowRoot.querySelectorAll('.score-number');
    const scores = this.stable ? this.scores.stable : this.scores.experimental;
    const summaryFeatureName = this.dataManager.getYearProp('summaryFeatureName');
    // If the elements have not rendered yet, don't update the scores.
    if ((!this.isMobileScoresView && scoreElements.length !== scores.length) ||
        (this.isMobileScoresView && scoreElements.length !== scores.length + 1)) {
      return;
    }
    // Update interop summary number first.
    this.updateSummaryScore(scoreElements[0], scores[scores.length - 1][summaryFeatureName]);
    // Update the rest of the browser scores.
    for (let i = 1; i < scores.length; i++) {
      this.updateSummaryScore(scoreElements[i], scores[i - 1][summaryFeatureName]);
    }

    // Update investigation summary separately.
    if (this.shouldDisplayInvestigationNumber()) {
      const investigationNumber = this.shadowRoot.querySelector('#investigationNumber');
      this.updateSummaryScore(
        investigationNumber, this.dataManager.getYearProp('investigationTotalScore'));
    }
  }

  // Sets the size of the summary number bubbles based on the number of browsers.
  setSummaryNumberSizes() {
    const numBrowsers = this.dataManager.getYearProp('numBrowsers');
    if (numBrowsers < 4) {
      const scoreElements = this.shadowRoot.querySelectorAll('.summary-number');
      scoreElements.forEach(scoreElement => scoreElement.classList.remove('smaller-summary-number'));
    }
  }

  getYearProp(prop) {
    return this.dataManager.getYearProp(prop);
  }

  // Checks if this section is displaying the Chrome/Edge combo together.
  isChromeEdgeCombo(browserInfo) {
    return browserInfo.tableName === 'Chrome/Edge';
  }

  getBrowserIcon(browserInfo, isStable) {
    const icon = (isStable) ? browserInfo.stableIcon : browserInfo.experimentalIcon;
    return `/static/${icon}_64x64.png`;
  }

  getBrowserIconName(browserInfo, isStable) {
    if (isStable) {
      return browserInfo.tableName;
    }
    return `${browserInfo.tableName} ${browserInfo.experimentalName}`;
  }

  // Returns the browser full names as a list of strings so we can
  // render them with breaks. e.g. ["Safari", "Technology", "Preview"]
  getBrowserNameParts(browserInfo) {
    return [browserInfo.tableName, ...browserInfo.experimentalName.split(' ')];
  }

  calculateColor(score) {
    const gradient = [
      // Red.
      { scale: 0, color: [250, 0, 0] },
      // Orange.
      { scale: 33.33, color: [250, 125, 0] },
      // Yellow.
      { scale: 66.67, color: [220, 220, 0] },
      // Green.
      { scale: 100, color: [0, 160, 0] },
    ];

    let color1, color2;
    for (let i = 1; i < gradient.length; i++) {
      if (score <= gradient[i].scale) {
        color1 = gradient[i - 1];
        color2 = gradient[i];
        break;
      }
    }
    const colorWeight = ((score - color1.scale) / (color2.scale - color1.scale));
    const color = [
      Math.round(color1.color[0] * (1 - colorWeight) + color2.color[0] * colorWeight),
      Math.round(color1.color[1] * (1 - colorWeight) + color2.color[1] * colorWeight),
      Math.round(color1.color[2] * (1 - colorWeight) + color2.color[2] * colorWeight),
    ];

    return [
      `rgb(${color[0]}, ${color[1]}, ${color[2]})`,
      `rgba(${color[0]}, ${color[1]}, ${color[2]}, 0.15)`,
    ];
  }
}
export { InteropSummary };<|MERGE_RESOLUTION|>--- conflicted
+++ resolved
@@ -214,12 +214,6 @@
     if (this.year === '2021') {
       const interopDiv = this.shadowRoot.querySelector('#interopSummary');
       interopDiv.style.display = 'none';
-<<<<<<< HEAD
-      summaryDiv.style.minHeight = '275px';
-    } else if (parseInt(this.year) >= 2024) {
-      summaryDiv.style.minHeight = '380px';
-=======
->>>>>>> 8d409a28
     }
 
     // The summary score elements are given class names asynchronously,
