--- conflicted
+++ resolved
@@ -303,13 +303,11 @@
       status: {not: r.eval()},
     };
   },
-<<<<<<< HEAD
   containsExp: (l, colon, r) => {
     return { contains: r.eval() };
-=======
+  },
   isExp: (l, colon, r) => {
     return { is: r.eval() };
->>>>>>> b6ed25f7
   },
   subtestExp: (l, colon, r) => {
     return { subtest: r.eval() };
