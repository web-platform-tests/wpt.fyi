<!doctype html>
<html>
<head>
  <meta charset="utf-8">
  <script src="../../node_modules/@webcomponents/webcomponentsjs/webcomponents-loader.js"></script>
  <script src="../../node_modules/wct-browser-legacy/browser.js"></script>

  <script type="module" src="../test-search.js"></script>
</head>
<body>
  <test-fixture id="test-search-fixture">
    <template>
      <test-search></test-search>
    </template>
  </test-fixture>

  <script type="module">
import { TestSearch } from '../test-search.js';

suite('<test-search>', () => {
  suite('Parser/interpreter', () => {
    const assertQueryParse = (query, structuredQuery) => {
      const G = TestSearch.QUERY_GRAMMAR;
      const S = TestSearch.QUERY_SEMANTICS;
      const p = G.match(query);
      assert.isTrue(p.succeeded(), p.message);
      assert.deepEqual(structuredQuery, S(p).eval());
    };

    test('empty pattern', () => {
      assertQueryParse('', {exists: [{pattern: ''}]});
    });

    test('simple pattern', () => {
      assertQueryParse('2dcontext', {exists: [{pattern: '2dcontext'}]});
      assertQueryParse(
        '/2dcontext/building-paths/canvas_complexshapes_arcto_001.htm',
        {exists: [{pattern: '/2dcontext/building-paths/canvas_complexshapes_arcto_001.htm'}]}
      );
    });

    suite('quoted pattern', () => {
      test('basic', () => {
        assertQueryParse('"foo"', {exists: [{pattern: 'foo'}]});
        assertQueryParse('"/foo.html"', {exists: [{pattern: '/foo.html'}]});
      });
      test('complex', () => {
        assertQueryParse('"/foo.html?exclude=(Document|window|HTML.*)"', {exists: [{pattern: '/foo.html?exclude=(Document|window|HTML.*)'}]});
      });
    });

    test('subtest', () => {
      assertQueryParse('subtest:idl_test', {exists: [{subtest: 'idl_test'}]});
    });

    test('subtest_quoted', () => {
      assertQueryParse('subtest:"idl_test setup"', {exists: [{subtest: 'idl_test setup'}]});
    });

    test('path', () => {
      assertQueryParse('path:/dom/', {exists: [{path: '/dom/'}]});
    });

    test('path quoted', () => {
      assertQueryParse('path:"/foo.html?exclude=(Document|window|HTML.*)"', {exists: [{path: '/foo.html?exclude=(Document|window|HTML.*)'}]});
    });

    test('versioned browser', () => {
      assertQueryParse('chrome-64:fail', {exists: [{product: 'chrome-64', status: 'FAIL'}]});
    });

    test('test status', () => {
      assertQueryParse('status:missing', {exists: [{status: 'UNKNOWN'}]});
      assertQueryParse('status:!missing', {exists: [{status: {not: 'UNKNOWN'}}]});
      assertQueryParse('sTaTuS:UnKnOwN', {exists: [{status: 'UNKNOWN'}]});
    });

    test('test status eq', () => {
      assertQueryParse('sTaTuS:oK', {exists: [{status: 'OK'}]});
    });

    test('test status neq', () => {
      assertQueryParse('StAtUs:!FaIl', {exists: [{status: {not: 'FAIL'}}]});
    });

    test('browser test status eq', () => {
      assertQueryParse('cHrOmE:oK', {exists: [{product: 'chrome', status: 'OK'}]});
    });

    test('browser test status neq', () => {
      assertQueryParse('sAfArI:!FaIl', {exists: [{product: 'safari', status: {not: 'FAIL'}}]});
    });

    test('pattern + test status', () => {
      assertQueryParse('cssom firefox:timeout', {
        exists: [
          {pattern: 'cssom'},
          {product: 'firefox', status: 'TIMEOUT'},
        ],
      });
    });

    test('pattern | test status', () => {
      assertQueryParse('cssom or firefox:timeout', {
        exists: [{
          or: [
            {pattern: 'cssom'},
            {product: 'firefox', status: 'TIMEOUT'},
          ]
        }],
      });
    });

    test('implicit and, or', () => {
      assertQueryParse('a b or c', {
        exists: [
          {pattern: 'a'},
          {
            or: [
              {pattern: 'b'},
              {pattern: 'c'},
            ],
          },
        ],
      });
    });

    test('explicit and, or', () => {
      assertQueryParse('a and b or c', {
        exists: [{
          or: [
            {
              and: [
                {pattern: 'a'},
                {pattern: 'b'},
              ],
            },
            {pattern: 'c'},
          ],
        }]
      });
    });

    test('parens', () => {
      assertQueryParse('a and ( b or c )', {
        exists: [{
          and: [
            {pattern: 'a'},
            {
              or: [
                {pattern: 'b'},
                {pattern: 'c'},
              ],
            },
          ],
        }]
      });

      assertQueryParse('a or ( b and c )', {
        exists: [{
          or: [
            {pattern: 'a'},
            {
              and: [
                {pattern: 'b'},
                {pattern: 'c'},
              ],
            },
          ],
        }],
      });
    });

    test('nested or/and/not', () => {
      assertQueryParse('(chrome:pass or edge:pass) (firefox:!pass and firefox:!ok)', {
        exists: [
          {
            or: [
              {product: 'chrome', status: 'PASS'},
              {product: 'edge', status: 'PASS'},
            ]
          },
          {
            and: [
              {product: 'firefox', status: { not: 'PASS'} },
              {product: 'firefox', status: { not: 'OK'} },
            ],
          },
        ]
      });
      assertQueryParse(
        'chrome:pass (!(firefox:pass or firefox:ok) and !(safari:pass or safari:ok) and !(edge:pass or edge:ok))',
        {
          exists: [
            {product: 'chrome', status: 'PASS'},
            {
              and: ['firefox','safari','edge'].map(b => {
                return {
                  not: {
                    or: [
                      {product: b, status: 'PASS'},
                      {product: b, status: 'OK'},
                    ]
                  }
                };
              })
            },
          ]
        }
      );
    });

    test('or of and of and', () => {
      assertQueryParse('firefox:pass a | chrome:fail and ( b & c )', {
        exists: [
          {product: 'firefox', status: 'PASS'},
          {
            or: [
              {pattern: 'a'},
              {
                and: [
                  {product: 'chrome', status: 'FAIL'},
                  {
                    and: [
                      {pattern: 'b'},
                      {pattern: 'c'},
                    ],
                  },
                ],
              },
            ],
          },
        ]
      });
    });

    test('exists', () => {
      assertQueryParse('exists(status:PASS)', {
        exists: [{status: 'PASS'}],
      });
    });

    test('all', () => {
      assertQueryParse('all(status:!PASS status:!OK)', {
        all: [
          {status: {not: 'PASS'} },
          {status: {not: 'OK'} },
        ],
      });
    });

    test('none', () => {
      assertQueryParse('none(status:PASS or status:OK)', {
        none: [{
          or: [
            {status: 'PASS'},
            {status: 'OK'},
          ]
        }],
      });
    });

    test('sequential', () => {
      // Canon: flip-flopping, which is usually flakiness:
      // A pass turning into a fail on the next run, and a non-pass turning to a pass on the next run.
      assertQueryParse('seq(status:PASS status:!PASS)', {
        sequential: [
          {status: 'PASS'},
          {status: {not: 'PASS'} },
        ]
      });
      // Canon: flip-flopping, which is usually flakiness:
      // A pass turning into a fail on the next run, and a non-pass turning to a pass on the next run.
      assertQueryParse('seq((status:!PASS and status:!OK) (status:PASS or status:OK)) seq((status:PASS or status:OK) (status:!PASS and status:!OK))', {
        and: [
          { sequential: [
            {
              and: [
                {status: {not: 'PASS'}},
                {status: {not: 'OK'}},
              ],
            },
            { or: [{status: 'PASS'}, {status: 'OK'}] },
          ]},
          { sequential: [
            { or: [{status: 'PASS'}, {status: 'OK'}] },
            {
              and: [
                {status: {not: 'PASS'}},
                {status: {not: 'OK'}},
              ],
            },
          ]},
        ],
      });
    });

<<<<<<< HEAD
    test('contains', () => {
      assertQueryParse('contains:abc', {
        exists: [{contains: 'abc'}],
=======
    test('is', () => {
      assertQueryParse('is:different', {
        exists: [{ is: 'different' }]
>>>>>>> b6ed25f7
      });
    });

    test('count', () => {
      assertQueryParse('count:5(status:PASS or status:OK)', {
        count: 5,
        where: {
          or: [{status: 'PASS'}, {status: 'OK'}],
        },
      });
      for (const [atom, count] of [['three', 3], ['two', 2], ['one', 1]]) {
        assertQueryParse(`${atom}(status:!PASS and status:!OK)`, {
          count,
          where: {
            and: [{status: {not: 'PASS'}}, {status: {not: 'OK'}}],
          },
        });
      }
      assertQueryParse('count=5(status:PASS)', { count: 5, where: {status: 'PASS' }});
      assertQueryParse('count>1(status:PASS)', { moreThan: 1, where: {status: 'PASS' }});
      assertQueryParse('count>=2(status:PASS)', { moreThan: 1, where: {status: 'PASS' }});
      assertQueryParse('count<3(status:PASS)', { lessThan: 3, where: {status: 'PASS' }});
      assertQueryParse('count<=2(status:PASS)', { lessThan: 3, where: {status: 'PASS' }});

      assertQueryParse('count:=5(status:PASS)', { count: 5, where: {status: 'PASS' }});
      assertQueryParse('count:>1(status:PASS)', { moreThan: 1, where: {status: 'PASS' }});
      assertQueryParse('count:>=2(status:PASS)', { moreThan: 1, where: {status: 'PASS' }});
      assertQueryParse('count:<3(status:PASS)', { lessThan: 3, where: {status: 'PASS' }});
      assertQueryParse('count:<=2(status:PASS)', { lessThan: 3, where: {status: 'PASS' }});
    });

    test('simple link search', () => {
      assertQueryParse('link:2dcontext', {exists: [{link: '2dcontext'}]});
      assertQueryParse(
        'link:bugs.chromium.org/p/chromium/issues/detail',
        {exists: [{link: 'bugs.chromium.org/p/chromium/issues/detail'}]}
      );
    });

    test('test status | link', () => {
      assertQueryParse('firefox:timeout link:chromium.bug', {
        exists: [
          {product: 'firefox', status: 'TIMEOUT'},
          {link: 'chromium.bug'},
        ],
      });

      assertQueryParse('link:chromium.bug firefox:timeout', {
        exists: [
          {link: 'chromium.bug'},
          {product: 'firefox', status: 'TIMEOUT'},
        ],
      });
    });

    test('test status and not link', () => {
      assertQueryParse('firefox:timeout & not link:chromium.bug', {
        exists: [
          {
            and: [
              { product: 'firefox', status: 'TIMEOUT' },
              {
                not:
                  { link: 'chromium.bug' },
              },
            ],
          }],
      });
    });

    test('multi-root', () => {
      assertQueryParse('none(status:missing) count>0(status:!pass)', {
        and: [
          { none: [{ status: 'UNKNOWN' }] },
          { moreThan: 0, where: { status: { not: 'PASS' } } },
        ]
      });
      assertQueryParse('all(status:pass) or none(status:pass)', {
        or: [
          { all: [{ status: 'PASS' }] },
          { none: [{ status: 'PASS' }] },
        ]
      });
      assertQueryParse('idlharness all(status:fail)', {
        and: [
          { exists: [{ pattern: 'idlharness' }] },
          { all: [{ status: 'FAIL' }] },
        ]
      });
      assertQueryParse('2dcontext and all(status:fail)', {
        and: [
          { exists: [{ pattern: '2dcontext' }] },
          { all: [{ status: 'FAIL' }] },
        ]
      });
    });
  });
});
</script>
</body>
</html><|MERGE_RESOLUTION|>--- conflicted
+++ resolved
@@ -295,15 +295,15 @@
       });
     });
 
-<<<<<<< HEAD
     test('contains', () => {
       assertQueryParse('contains:abc', {
         exists: [{contains: 'abc'}],
-=======
+      });
+    });
+
     test('is', () => {
       assertQueryParse('is:different', {
         exists: [{ is: 'different' }]
->>>>>>> b6ed25f7
       });
     });
 
