--- conflicted
+++ resolved
@@ -138,52 +138,42 @@
             });
           });
 
-<<<<<<< HEAD
-          suite('testRunQueryParams', () => {
+          suite('queryParams', () => {
             test('products', () => {
               testRunsQuery.products = [
                 Object.assign({}, DEFAULT_PRODUCTS[0], { labels: ['experimental'] }),
                 Object.assign({}, DEFAULT_PRODUCTS[1], { labels: ['stable'] })
               ];
-              expect(testRunsQuery.testRunQueryParams.product).to.contain(`${DEFAULT_PRODUCTS[0].browser_name}[experimental]`);
-              expect(testRunsQuery.testRunQueryParams.product).to.contain(`${DEFAULT_PRODUCTS[1].browser_name}[stable]`);
+              expect(testRunsQuery.queryParams.product).to.contain(`${DEFAULT_PRODUCTS[0].browser_name}[experimental]`);
+              expect(testRunsQuery.queryParams.product).to.contain(`${DEFAULT_PRODUCTS[1].browser_name}[stable]`);
             });
 
             test('aligned', () => {
               testRunsQuery.aligned = true;
-              expect(testRunsQuery.testRunQueryParams.aligned).to.be.true;
+              expect(testRunsQuery.queryParams.aligned).to.be.true;
             });
 
             test('sha', () => {
               testRunsQuery.sha = '1234567890';
               testRunsQuery.aligned = true;
-              expect(testRunsQuery.testRunQueryParams.sha).to.equal(testRunsQuery.sha);
-              expect(testRunsQuery.testRunQueryParams.aligned).to.not.be.defined;
+              expect(testRunsQuery.queryParams.sha).to.equal(testRunsQuery.sha);
+              expect(testRunsQuery.queryParams.aligned).to.not.be.defined;
             });
-=======
-          test('queryParams', () => {
-            testRunsQuery.products = [
-              Object.assign({}, DEFAULT_PRODUCTS[0], { labels: ['experimental'] }),
-              Object.assign({}, DEFAULT_PRODUCTS[1], { labels: ['stable'] })
-            ];
-            expect(testRunsQuery.queryParams.product).to.contain(`${DEFAULT_PRODUCTS[0].browser_name}[experimental]`);
-            expect(testRunsQuery.queryParams.product).to.contain(`${DEFAULT_PRODUCTS[1].browser_name}[stable]`);
-          });
-        });
-
-
-        suite('TestRunsQuery.prototype.*', () => {
-          test('diff', () => {
-            testRunsUIQuery.diff = true;
-            expect(testRunsUIQuery.query).to.contain('diff');
-
-            testRunsUIQuery.diff = false;
-            expect(testRunsUIQuery.query).to.not.contain('diff');
->>>>>>> 02d920a6
           });
         });
       });
-    });
+
+      suite('TestRunsUIQuery.prototype.*', () => {
+        test('diff', () => {
+          testRunsUIQuery.diff = true;
+          expect(testRunsUIQuery.query).to.contain('diff');
+
+          testRunsUIQuery.diff = false;
+          expect(testRunsUIQuery.query).to.not.contain('diff');
+        });
+      });
+
+    }); // end 'WebComponentsReady' handler.
   </script>
 </body>
 </html>