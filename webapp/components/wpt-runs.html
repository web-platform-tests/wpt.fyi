--- conflicted
+++ resolved
@@ -54,15 +54,9 @@
       }
     </style>
 
-<<<<<<< HEAD
     <info-banner>
-      Showing the last 3 months of test runs.
+      Showing the last month of test runs.
     </info-banner>
-=======
-    <section class="info">
-      Showing the last month of test runs.
-    </section>
->>>>>>> 96740fbd
 
     <table>
       <thead>
