--- conflicted
+++ resolved
@@ -204,7 +204,7 @@
       </paper-toast>
     </template>
 
-    <paper-toast id="runsNotInCache" duration="5000" text="One or more of the runs requested is currently being loaded into the cache. Try again in 30 seconds."></paper-toast>
+    <paper-toast id="runsNotInCache" duration="5000" text="One or more of the runs requested is currently being loaded into the cache. Trying again..."></paper-toast>
 
     <template is="dom-if" if="[[resultsLoadFailed]]">
       <info-banner type="error">
@@ -582,14 +582,16 @@
     // Fetch search results and refresh display nodes. If fetch error is HTTP'
     // 422, expect backend to attempt write-on-read of missing data. In such
     // cases, retry fetch up to 5 times with 5000ms waits in between.
+    const toast = this.shadowRoot.querySelector('#runsNotInCache');
     this.load(
-<<<<<<< HEAD
       this.retry(
         async() => {
           const r = await window.fetch(url, fetchOpts);
-          if (r.status === 422) {
-            throw r.status;
-          } else if (!r.ok) {
+          if (!r.ok) {
+            if (fetchOpts.method === 'POST' && r.status === 422) {
+              toast.open();
+              throw r.status;
+            }
             throw 'Failed to fetch results data.';
           }
           return r.json();
@@ -597,26 +599,18 @@
         err => err === 422,
         5,
         5000
-      ).then(json => {
-=======
-      window.fetch(url, fetchOpts).then(r => {
-        if (!r.ok || r.status !== 200) {
-          if (fetchOpts.method === 'POST' && r.status === 422) {
-            this.shadowRoot.querySelector('#runsNotInCache').open();
-          }
-          return Promise.reject('Failed to fetch results data.');
-        }
-        return r.json();
-      }).then(json => {
->>>>>>> 775f9dad
-        this.searchResults = json.results;
-        this.refreshDisplayedNodes();
-      }),
-      (e) => {
-        // eslint-disable-next-line no-console
-        console.log(`Failed to load: ${e}`);
-        this.resultsLoadFailed = true;
-      }
+      ).then(
+        json => {
+          this.searchResults = json.results;
+          this.refreshDisplayedNodes();
+        },
+        (e) => {
+          toast.close();
+          // eslint-disable-next-line no-console
+          console.log(`Failed to load: ${e}`);
+          this.resultsLoadFailed = true;
+        }
+      )
     );
   }
 
