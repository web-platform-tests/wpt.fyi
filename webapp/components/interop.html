<!--
Copyright 2017 The WPT Dashboard Project. All rights reserved.
Use of this source code is governed by a BSD-style license that can be
found in the LICENSE file.
-->

<link rel="import" href="../bower_components/polymer/polymer-element.html">
<link rel="import" href="../bower_components/polymer/lib/elements/dom-if.html">
<link rel="import" href="../bower_components/polymer/lib/elements/dom-repeat.html">
<link rel="import" href="../bower_components/paper-spinner/paper-spinner-lite.html">
<link rel="import" href="../bower_components/paper-styles/color.html">
<link rel="import" href="info-banner.html">
<link rel="import" href="loading-state.html">
<link rel="import" href="path-part.html">
<link rel="import" href="test-runs.html">
<link rel="import" href="test-file-results.html">
<link rel="import" href="test-run.html">
<link rel="import" href="self-navigator.html">
<link rel="import" href="test-search.html">
<link rel="import" href="results-navigation.html">

<dom-module id="wpt-interop">
<template>
  <style>
    :host {
      display: block;
      font-size: 15px;
    }

    section.runs {
      padding: 1em 0;
      margin: 1em;
    }

    section.search {
      border-bottom: solid 1px #ccc;
      padding-bottom: 1em;
      margin-bottom: 1em;
      position: relative;
    }
    section.search .path {
      margin-top: 1em;
    }
    section.search paper-spinner-lite {
      position: absolute;
      top: 0;
      right: 0;
    }

    /* Direct access to test-search from local shadowRoot prevents using
     * `dom-if` for this. */
    section.search test-search.search-true {
      display: none;
    }

    table {
      width: 100%;
      border-collapse: collapse;
    }


    hr {
      margin: 24px 0;
      height: 1px;
      border: 0;
      background-color: #ccc;
    }

    .th-label {
      padding: 0.2em 0.5em;
    }

    tr.spec {
      background-color: var(--paper-grey-200);
    }

    td.score {
      text-align: center;
    }

    tr td {
      padding: 0 0.5em;
    }

    tr.spec td {
      padding: 0.2em 0.5em;
      border: solid 1px var(--paper-grey-300);
    }

    .path {
      margin-bottom: 16px;
    }

    .path-separator {
      padding: 0 0.1em;
    }

    .links {
      margin-bottom: 1em;
    }

    @media (max-width: 800px) {
      table tr td:first-child::after {
        content: "";
        display: inline-block;
        vertical-align: top;
        min-height: 30px;
      }
    }
  </style>

  <results-tabs tab="interop"
                path="[[encodedPath]]"
                query="[[query]]">
  </results-tabs>

  <section class="search">
    <div class="path">
      <a href="/interop/[[ query ]]" on-click="navigate">wpt</a>
      <template is="dom-repeat" items="[[ splitPathIntoLinkedParts(path) ]]" as="part">
        <span class="path-separator">/</span>
        <a href="/interop[[ part.path ]][[ query ]]" on-click="navigate">[[ part.name ]]</a>
      </template>
    </div>

    <paper-spinner-lite active="[[isLoading]]" class="blue"></paper-spinner-lite>

    <test-search class$="search-[[pathIsATestFile]]" query="{{search}}">
    </test-search>

    <template is="dom-if" if="{{ pathIsATestFile }}">
      <div class="links">
        <ul>
          <li>
            <a href$="https://github.com/web-platform-tests/wpt/blob/master[[path]]"
              target="_blank">View source on GitHub</a></li>
          <li><a href$="[[scheme]]://w3c-test.org[[path]]" target="_blank">Run in your
            browser on w3c-test.org</a></li>
        </ul>
      </div>
    </template>
  </section>

  <template is="dom-if" if="[[interopLoadFailed]]">
    <info-banner type="error">
      Failed to fetch interop data.
    </info-banner>
  </template>

  <template is="dom-if" if="[[!pathIsATestFile]]">
    <section class="runs">
      <table>
        <thead>
        <tr>
          <template is="dom-repeat" items="{{ passRateMetadata.test_runs }}"
                    as="testRun">
            <th>
              <test-run test-run="[[testRun]]"></test-run>
            </th>
          </template>
        </tr>
        </head>
      </table>
    </section>

    <table>
      <thead>
        <tr>
          <th>Path</th>
          <template is="dom-if" if="{{ testRuns }}">
            <th colspan="100">Tests Passing in <var>X</var> / [[testRuns.length]] Browsers</th>
          </template>
        </tr>
        <tr>
          <th>&nbsp;</th>
          <!-- Repeats for as many different browser test runs are available, plus one -->
          <template is="dom-repeat" items="{{ thLabels }}" as="label">
            <th class="th-label">{{ label }}</th>
          </template>
        </tr>
      </thead>
      <tbody>
        <template is="dom-repeat" items="{{ displayedNodes }}" as="node">
          <tr>
            <td>
              <path-part prefix="/interop" path="{{ node.path }}" query="{{ query }}" is-dir="{{ !computePathIsATestFile(node.path) }}" navigate="{{ bindNavigate() }}"></path-part>
            </td>

            <template is="dom-repeat" items="{{node.pass_rates}}" as="passRate" index-as="i">
              <td class='score' style="{{ passRateStyle(node.total, passRate, i) }}">{{ passRate }} / {{ node.total }}</td>
            </template>
          </tr>
        </template>
      </tbody>
    </table>
  </template>

  <template is="dom-if" if="[[ pathIsATestFile ]]">
    <test-file-results
        test-runs="[[passRateMetadata.test_runs]]"
        path="[[path]]">
    </test-file-results>
  </template>

</template>

<script>

  const INTEROP_COLORS = [
    [219,  68,  55], // --paper-red-500
    [255,  87,  34], // --paper-deep-orange-500
    [255, 152,   0], // --paper-orange-500
    [255, 235,  59], // --paper-yellow-500
    [118, 255,   3], // --paper-light-green-a200
  ];

  /* global TestRunsBase, SelfNavigation, LoadingState, ResultsNavigation */
  class WPTInterop extends ResultsNavigation(
    SelfNavigation(LoadingState(TestRunsBase)),
    'interopQueryParams(sha, labels, productSpecs, maxCount, search)') {
    static get is() { return 'wpt-interop'; }

    static get properties() {
      return {
        passRateMetadata: Object,
        testRuns: {
          type: Array,
          computed: 'computeTestRuns(passRateMetadata)',
        },
        allMetrics: Object,
        fileMetrics: {
          type: Array,
          value: [],
          computed: 'computeFileMetrics(allMetrics)',
        },
        displayedTests: {
          type: Array,
          computed: 'computeDisplayedTests(path, searchResults, fileMetrics)'
        },
        displayedNodes: {
          type: Array,
          value: [],
          computed: 'computeDisplayedNodes(path, displayedTests)',
        },
        thLabels: {
          type: Array,
          computed: 'computeThLabels(testRuns)'
        },
        search: {
          type: String,
          value: '',
        },
        searchResults: Array,
        onSearchCommit: Function,
        interopLoadFailed: Boolean,
      };
    }

    constructor() {
      super();
      this.onSearchCommit = (e) => {
        this.handleSearchCommit(e.detail.query);
      };
      this.onLoadingComplete = () => {
        // passRateMetadata contains the url for the JSON blob of allMetrics;
        // both fetches need to succeed + parse.
        this.interopLoadFailed = !(this.passRateMetadata && this.allMetrics);
        if (!this.interopLoadFailed && this.search) {
          this.handleSearchCommit(this.search);
        }
      }
    }

    connectedCallback() {
      super.connectedCallback();
      this.shadowRoot.querySelector('test-search')
        .addEventListener('commit', this.onSearchCommit);
    }

    disconnectedCallback() {
      this.shadowRoot.querySelector('test-search')
        .removeEventListener('commit', this.onSearchCommit);
      super.disconnectedCallback();
    }

    async ready() {
      await super.ready();
<<<<<<< HEAD
      this.loadingCount++;
      try {
        this.passRateMetadata = await fetch(`/api/interop${this.testRunQuery}`)
=======
      this.load(
        fetch(`/api/interop${this.query}`)
>>>>>>> ed4c2c3c
          .then(async r => {
            if (!r.ok || r.status !== 200) {
              Promise.reject('Failed to fetch interop data');
            }
            this.passRateMetadata = await r.json();
            this.allMetrics = await fetch(this.passRateMetadata.url).then(r => r.json());
          })
      );
    }

    navigationPathPrefix() {
      return '/interop';
    }

    navigationQueryParams() {
      return this.queryParams;
    }

    interopQueryParams(sha, labels, products, maxCount, search) {
      const params = this.computeTestRunQueryParams(sha, labels, products, maxCount);
      if (search) {
        params.q = search;
      }
      return params;
    }

    computeThLabels(testRuns) {
      if (!testRuns) {
        return;
      }
      const numLabels = testRuns.length + 1;
      let labels = [];
      for (let i = 0; i < numLabels; i++) {
        labels[i] = `${i} / ${numLabels - 1}`;
      }
      return labels;
    }

    computeTestRuns(metadata) {
      return metadata && metadata.test_runs;
    }

    computeFileMetrics(allMetrics) {
      let fileMetrics = [];
      for (const metric of allMetrics.data) {
        if (this.computePathIsATestFile(metric.dir)) {
          fileMetrics.push(metric);
        }
      }
      return fileMetrics;
    }

    computeDisplayedTests(path, searchResults, fileMetrics) {
      if (!path || !fileMetrics) {
        return null;
      }

      return (searchResults || fileMetrics)
        .filter(node => node.dir.includes(path));
    }

    passRateStyle(total, passRate, browserCount) {
      const fraction = passRate / total;
      const alpha = Math.round(fraction * 1000) / 1000;
      return `background-color: rgba(${INTEROP_COLORS[browserCount].join(', ')}, ${alpha})`;
    }

    handleSearchCommit(q) {
      if (!q || q.length < 1) {
        this.searchResults = this.fileMetrics;
        return;
      }
      if (!this.fileMetrics) {
        return;
      }

      this.searchResults = this.fileMetrics
        .filter(t => t.dir.toLowerCase().includes(q));
    }

    computeDisplayedNodes(path, displayedTests) {
      if (!displayedTests) {
        return [];
      }

      // Prefix: includes trailing slash.
      const prefix = path === '/' ? '/' : `${path}/`;
      const pLen = prefix.length;

      return displayedTests
        // Filter out files not in this directory.
        .filter(n => n.dir.startsWith(prefix))
        // Accumulate displayedNodes from remaining files.
        .reduce((() => {
          // Bookkeeping of the form:
          //   {<displayed dir/file name>: <index in acc>}.
          let nodes = {};
          return (acc, t) => {
            // Compute dir/file name that is direct descendant of this.path.
            const suffix = t.dir.substring(pLen);
            const slashIdx = suffix.indexOf('/');
            const isDir = slashIdx !== -1;
            const name = isDir ? suffix.substring(0, slashIdx): suffix;

            // Either add new node to acc, or add data to an existing node.
            if (!nodes.hasOwnProperty(name)) {
              nodes[name] = acc.length;
              acc.push({
                path: `${prefix}${name}`,
                isDir,
                pass_rates: Array.from(t.pass_rates),
                total: t.total,
              });
            } else {
              const prs = t.pass_rates;
              const n = acc[nodes[name]];
              const nprs = n.pass_rates;

              for (let i = 0; i < prs.length; i++) {
                if (i < nprs.length) {
                  nprs[i] += prs[i];
                } else {
                  nprs[i] = prs[i];
                }
              }
              n.total += t.total;
            }

            return acc;
          };
        })(), [])
        .sort(this.nodeSort);
    }

    nodeSort(a, b) {
      if (a.path < b.path) {
        return -1;
      }
      if (a.path > b.path) {
        return 1;
      }
      return 0;
    }
  }
  window.customElements.define(WPTInterop.is, WPTInterop);
</script>
</dom-module><|MERGE_RESOLUTION|>--- conflicted
+++ resolved
@@ -285,14 +285,8 @@
 
     async ready() {
       await super.ready();
-<<<<<<< HEAD
-      this.loadingCount++;
-      try {
-        this.passRateMetadata = await fetch(`/api/interop${this.testRunQuery}`)
-=======
       this.load(
-        fetch(`/api/interop${this.query}`)
->>>>>>> ed4c2c3c
+        fetch(`/api/interop${this.testRunQuery}`)
           .then(async r => {
             if (!r.ok || r.status !== 200) {
               Promise.reject('Failed to fetch interop data');
