<!--
Copyright 2017 The WPT Dashboard Project. All rights reserved.
Use of this source code is governed by a BSD-style license that can be
found in the LICENSE file.
-->

<link rel="import" href="../bower_components/polymer/polymer-element.html">
<link rel="import" href="../bower_components/polymer/lib/elements/dom-if.html">
<link rel="import" href="../bower_components/polymer/lib/elements/dom-repeat.html">
<link rel="import" href="../bower_components/paper-styles/color.html">
<link rel="import" href="path-part.html">
<link rel="import" href="runs.html">
<link rel="import" href="test-file-results.html">
<link rel="import" href="test-run.html">
<link rel="import" href="self-navigator.html">
<link rel="import" href="test-search.html">
<link rel="import" href="results-navigation.html">

<dom-module id="wpt-interop">
<template>
  <style>
    :host {
      display: block;
      font-size: 15px;
    }

    section.runs {
      padding: 1em 0;
      margin: 1em;
    }

    section.search {
      border-bottom: solid 1px #ccc;
      padding-bottom: 1em;
      margin-bottom: 1em;
    }

    section.search .path {
      margin-top: 1em;
    }

    table {
      width: 100%;
      border-collapse: collapse;
    }


    hr {
      margin: 24px 0;
      height: 1px;
      border: 0;
      background-color: #ccc;
    }

    .th-label {
      padding: 0.2em 0.5em;
    }

    tr.spec {
      background-color: var(--paper-grey-200);
    }

    td.score {
      text-align: center;
    }

    tr td {
      padding: 0 0.5em;
    }

    tr.spec td {
      padding: 0.2em 0.5em;
      border: solid 1px var(--paper-grey-300);
    }

    .path {
      margin-bottom: 16px;
    }

    .path-separator {
      padding: 0 0.1em;
    }

    .links {
      margin-bottom: 1em;
    }

    .info {
      padding: 0.5em;
      background-color: var(--paper-blue-100);
      margin-bottom: 1em;
      margin-top: 2em;
      border-left: solid 4px var(--paper-blue-300);
    }

    .info small {
      float: right;
    }

    @media (max-width: 800px) {
      table tr td:first-child::after {
        content: "";
        display: inline-block;
        vertical-align: top;
        min-height: 30px;
      }
    }
  </style>

  <results-navigation tab="interop"></results-navigation>

  <section class="search">
    <div class="path">
      <a href="/interop/" on-click="navigate">WPT</a>
      <template is="dom-repeat" items="{{ splitIntoLinkedParts(path) }}" as="part">
        <span class="path-separator">/</span>
        <a href="/interop{{ part.path }}" on-click="navigate">{{ part.name }}</a>
      </template>
    </div>

    <template is="dom-if" if="{{ !pathIsATestFile }}">
      <test-search query='{{query}}'
                   items='[[allMetrics.data]]'
                   item-key='dir'
                   results='{{searchResults}}'
                   placeholder='[[queryPlaceholder]]'></test-search>
    </template>

    <template is="dom-if" if="{{ pathIsATestFile }}">
      <div class="links">
        <ul>
          <li>
            <a href$="https://github.com/web-platform-tests/wpt/blob/master[[path]]"
              target="_blank">View source on GitHub</a></li>
          <li><a href$="[[scheme]]://w3c-test.org[[path]]" target="_blank">Run in your
            browser on w3c-test.org</a></li>
        </ul>
      </div>
    </template>
  </section>

  <template is="dom-if" if="{{ !pathIsATestFile }}">
    <section class="runs">
      <table>
        <thead>
        <tr>
          <template is="dom-repeat" items="{{ passRateMetadata.test_runs }}"
                    as="testRun">
            <th>
              <test-run test-run="[[testRun]]"></test-run>
            </th>
          </template>
        </tr>
        </head>
      </table>
    </section>
  </template>

  <table>
    <thead>
      <tr>
        <th>Path</th>
<<<<<<< HEAD
        <template is="dom-if" if="{{ testRuns }}">
          <th colspan="100">Tests Passing in <var>X</var> / [[testRuns.length]] Browsers</th>
=======
        <template is="dom-if" if="{{ thLabels.length }}">
            <th colspan="100">Tests Passing in <var>X</var> / 4 Browsers</th>
>>>>>>> fe8ec0c0
        </template>
      </tr>
      <tr>
        <th>&nbsp;</th>
        <!-- Repeats for as many different browser test runs are available, plus one -->
        <template is="dom-repeat" items="{{ thLabels }}" as="label">
          <th class="th-label">{{ label }}</th>
        </template>
      </tr>
    </thead>
    <tbody>
      <template is="dom-repeat" items="{{ displayedNodes }}" as="node">
        <tr>
          <td>
            <path-part path="{{ node.dir }}" is-dir="{{ !computePathIsATestFile(node.dir) }}" prefix="/interop" navigate="{{ bindNavigate() }}"></path-part>
          </td>

          <template is="dom-repeat" items="{{node.pass_rates}}" as="passRate" index-as="i">
            <td class='score' style="{{ passRateStyle(node.total, passRate, i) }}">{{ passRate }} / {{ node.total }}</td>
          </template>
        </tr>
      </template>
    </tbody>
  </table>

  <template is="dom-if" if="{{ pathIsATestFile }}">
    <hr>
    <test-file-results
        test-runs="[[passRateMetadata.test_runs]]"
        test-file="[[path]]">
    </test-file-results>
  </template>

</template>

<script>

  const urlToQuery = location => {
    // Drop initial "?" from url.search.
    const search = location.search;
    if (!search) {
      return '';
    }
    const match = search.match(/[^a-zA-Z0-9%]q=([^&]+)/);
    if (!match) {
      return '';
    }
    return window.decodeURIComponent(match[1]);
  };
  const INTEROP_COLORS = [
    [219,  68,  55], // --paper-red-500
    [255,  87,  34], // --paper-deep-orange-500
    [255, 152,   0], // --paper-orange-500
    [255, 235,  59], // --paper-yellow-500
    [118, 255,   3], // --paper-light-green-a200
  ];

  /* global SelfNavigation */
  class WPTInterop extends SelfNavigation(window.Polymer.Element) {
    static get is() {
      return 'wpt-interop';
    }
    static get properties() {
      return {
        sha: String,
        passRateMetadata: Object,
        testRuns: {
          type: Array,
          computed: 'computeTestRuns(passRateMetadata)',
        },
        allMetrics: Object,
        displayedNodes: {
          type: Object,
          computed: 'computeDisplayedNodes(path, searchResults, allMetrics)'
        },
        testFileNames: {
          type: Array,
          value: [],
        },
        scheme: {
          type: String,
          computed: 'computeTestScheme(path)'
        },
        currentNode: {
          type: Object,
          computed: 'computeCurrentNode(allMetrics, path)'
        },
        query: {
          type: String,
          value: urlToQuery(window.location),
          observer: 'queryChanged'
        },
        pathIsATestFile: {
          type: Boolean,
          computed: 'computePathIsATestFile(path)'
        },
        thLabels: {
          type: Array,
          computed: 'computeThLabels(testRuns)'
        },
        queryPlaceholder: {
          type: String,
          computed: 'computeQueryPlaceholder()'
        },
        searchResults: Array,
      };
    }

    async connectedCallback() {
      await super.connectedCallback();
      this.allMetrics = await this.fetchMetrics(this.passRateMetadata.url);
      if (this.allMetrics && this.allMetrics.data) {
        this.testFileNames = Array.from(Object.keys(this.allMetrics.data));
      }
    }

    async fetchMetrics(url) {
      const response = await window.fetch(url);
      return await response.json();
    }

    displayableRelativePath(node) {
      const prefix = this.path === '/' ? '/' : `${this.path}/`;
      const isDir = !this.computePathIsATestFile(node.dir);
      return `${node.dir.replace(prefix, '')}${isDir ? '/' : ''}`;
    }

    relativePathStyle(node) {
      return !this.computePathIsATestFile(node.dir) ? 'font-weight: bold;' : '';
    }

    splitIntoLinkedParts(input) {
      const parts = input.split('/').slice(1);
      let path = '';
      return parts.map(name => {
        path += `/${name}`;
        return {
          name, path
        };
      });
    }

    navigate(event) {
      this.query = '';
      super.navigate(event);
    }

    urlToPath(location) {
      return location.pathname.replace(/\/interop(.+)(\/)?$/, '$1');
    }

    navigationPathPrefix() {
      return '/interop';
    }

    navigationQueryParams() {
      let params = {};
      if (this.sha && this.sha !== '' && this.sha !== 'latest') {
        params['sha'] = this.sha;
      }
      if (this.query) {
        params['q'] = window.encodeURIComponent(this.query);
      }
      return params;
    }

    computeTestScheme(path) {
      // This should (close enough) match up with the logic in:
      // https://github.com/web-platform-tests/wpt/blob/master/tools/manifest/item.py
      // https://github.com/web-platform-tests/wpt/blob/master/tools/wptrunner/wptrunner/wpttest.py
      return path.indexOf('.https.') !== -1 ? 'https' : 'http';
    }

    computePathIsATestFile(path) {
      return /(\.(html|htm|py|svg|xhtml|xht|xml)$)/.test(path);
    }

    computeThLabels(testRuns) {
      if (!testRuns) {
        return;
      }
      const numLabels = testRuns.length + 1;
      let labels = [];
      for (let i = 0; i < numLabels; i++) {
        labels[i] = `${i} / ${numLabels - 1}`;
      }
      return labels;
    }

    computeTestRuns(metadata) {
      return metadata && metadata.test_runs;
    }

    computeDisplayedNodes(path, searchResults, allMetrics) {
      if (!path || !allMetrics) {
        return null;
      }

      let data = this.searchResults || allMetrics.data;
      if (this.computePathIsATestFile(path)) {
        data = data.filter(node => node.dir === path);
      } else {
        data = data.filter(node => {
          return this.filterNode(path === '/' ? path : `${this.path}/`, node);
        });
      }

      return data;
    }

    filterNode(path, node) {
      if (!node.dir.startsWith(path)) {
        return false;
      }
      const subdir = node.dir.substr(path.length);
      return !subdir.includes('/');
    }

    passRateStyle(total, passRate, browserCount) {
      const fraction = passRate / total;
      const alpha = Math.round(fraction * 1000) / 1000;
      return `background-color: rgba(${INTEROP_COLORS[browserCount].join(', ')}, ${alpha})`;
    }

    computeQueryPlaceholder() {
      if (this.shouldQueryAll()) {
        return 'Search test files, like cors/allow-headers.htm';
      } else {
        return 'Search direct sub-folders and test files';
      }
    }

    computeCurrentNode(allMetrics, path) {
      if (!allMetrics || !path || path === '/') {
        return null;
      }
      return allMetrics.data.some(node => node.dir === path);
    }

    shouldQueryAll() {
      return (this.currentNode && this.currentNode.total < 10000) || false;
    }
  }
  window.customElements.define(WPTInterop.is, WPTInterop);
</script>
</dom-module><|MERGE_RESOLUTION|>--- conflicted
+++ resolved
@@ -160,13 +160,8 @@
     <thead>
       <tr>
         <th>Path</th>
-<<<<<<< HEAD
         <template is="dom-if" if="{{ testRuns }}">
           <th colspan="100">Tests Passing in <var>X</var> / [[testRuns.length]] Browsers</th>
-=======
-        <template is="dom-if" if="{{ thLabels.length }}">
-            <th colspan="100">Tests Passing in <var>X</var> / 4 Browsers</th>
->>>>>>> fe8ec0c0
         </template>
       </tr>
       <tr>
