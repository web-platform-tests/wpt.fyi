/**
 * Copyright 2020 The WPT Dashboard Project. All rights reserved.
 * Use of this source code is governed by a BSD-style license that can be
 * found in the LICENSE file.
 */

import '../node_modules/@polymer/paper-dialog/paper-dialog.js';
import '../node_modules/@polymer/paper-dialog-scrollable/paper-dialog-scrollable.js';
import '../node_modules/@polymer/paper-input/paper-input.js';
import '../node_modules/@polymer/paper-toast/paper-toast.js';
import { html, PolymerElement } from '../node_modules/@polymer/polymer/polymer-element.js';
import { LoadingState } from './loading-state.js';
import { ProductInfo } from './product-info.js';
import { PathInfo } from './path.js';

const AmendMetadataMixin = (superClass) => class extends superClass {
  static get properties() {
    return {
      selectedMetadata: {
        type: Array,
        value: [],
      },
      hasSelections: {
        type: Boolean,
        computed: 'computeHasSelections(selectedMetadata)',
      },
      selectedCells: {
        type: Array,
        value: [],
      },
      isTriageMode: {
        type: Boolean
      },
    };
  }

  static get observers() {
    return [
      'pathChanged(path)',
    ];
  }

  pathChanged() {
    this.selectedMetadata = [];
  }

  computeHasSelections(selectedMetadata) {
    return selectedMetadata.length > 0;
  }

  handleClear(selectedMetadata) {
    if (selectedMetadata.length === 0 && this.selectedCells.length) {
      for (const cell of this.selectedCells) {
        cell.removeAttribute('selected');
      }
      this.selectedCells = [];
    }
  }

  handleHover(td, canAmend) {
    if (!canAmend) {
      if (td.hasAttribute('triage')) {
        td.removeAttribute('triage');
      }
      return;
    }

    td.setAttribute('triage', 'triage');
  }

  handleSelect(td, browser, test, toast) {
    if (this.selectedMetadata.find(s => s.test === test && s.product === browser)) {
      this.selectedMetadata = this.selectedMetadata.filter(s => !(s.test === test && s.product === browser));
      this.selectedCells = this.selectedCells.filter(c => c !== td);
      td.removeAttribute('selected');
    } else {
      const selected = { test: test, product: browser };
      this.selectedMetadata = [...this.selectedMetadata, selected];
      td.setAttribute('selected', 'selected');
      this.selectedCells.push(td);
    }

    if (this.selectedMetadata.length) {
      toast.show();
    }
  }

  handleTriageModeChange(mode, toast) {
    if (mode) {
      toast.show();
      return;
    }

    if (this.selectedMetadata.length > 0) {
      this.selectedMetadata = [];
    }
    toast.hide();
  }

  triageToastMsg(arrayLen) {
    if (arrayLen > 0) {
      return arrayLen + ' ' + this.pluralize('test', arrayLen) + ' selected';
    } else {
      return 'Select some cells to triage';
    }
  }
};

class AmendMetadata extends LoadingState(PathInfo(ProductInfo(PolymerElement))) {
  static get is() {
    return 'wpt-amend-metadata';
  }

  static get template() {
    return html`
      <style>
        img.browser {
          height: 26px;
          width: 26px;
          position: relative;
          margin-right: 10px;
        }
        paper-button {
          text-transform: none;
          margin-top: 5px;
        }
        paper-input {
          text-transform: none;
          align-items: center;
          margin-bottom: 20px;
          margin-left: 10px;
        }
        .metadata-entry {
          display: flex;
          align-items: center;
          margin-top: 20px;
          margin-bottom: 0px;
        }
        .link {
          align-items: center;
          color: white;
        }
        li {
          margin-top: 5px;
          margin-left: 30px;
        }
        .list {
          text-overflow: ellipsis;
          overflow: hidden;
          white-space: nowrap;
          max-width: 100ch;
          display: inline-block;
          vertical-align: bottom;
        }
      </style>
      <paper-dialog id="dialog">
        <h3>Triage Failing Tests</h3>
<<<<<<< HEAD
        <template is="dom-repeat" items="[[displayedMetadata]]" as="node">
          <div class="metadata-entry">
            <img class="browser" src="[[displayLogo(node.product)]]">
            : 
            <paper-input label="Bug URL" value="{{node.url}}" autofocus></paper-input>
          </div>
          <template is="dom-repeat" items="[[node.tests]]" as="test">
            <li>
              <div class="list"> [[test]] </div>
              <template is="dom-if" if="[[hasSearchURL(node.product)]]">
                <a href="[[getSearchURL(test, node.product)]]" target="_blank"> [Search for bug] </a>
              </template>
            </li>
=======
        <paper-dialog-scrollable>
          <template is="dom-repeat" items="[[displayedMetadata]]" as="node">
            <div class="metadata-entry">
              <img class="browser" src="[[displayLogo(node.product)]]">
              :
              <paper-input label="Bug URL" value="{{node.url}}" autofocus></paper-input>
            </div>
            <template is="dom-repeat" items="[[node.tests]]" as="test">
              <li>
                <div class="list"> [[test]] </div>
                <template is="dom-if" if="[[hasHref(node.product)]]">
                  <a href="[[getSearchURLHref(test)]]" target="_blank"> [Search on crbug] </a>
                </template>
              </li>
            </template>
>>>>>>> fab20327
          </template>
        </paper-dialog-scrollable>
        <div class="buttons">
          <paper-button onclick="[[close]]">Dismiss</paper-button>
          <paper-button onclick="[[triage]]" dialog-confirm>Triage</paper-button>
        </div>
      </paper-dialog>
      <paper-toast id="show-pr" duration="10000"><span>[[errorMessage]]</span><a class="link" target="_blank" href="[[prLink]]">[[prText]]</a></paper-toast>
`;
  }

  static get properties() {
    return {
      prLink: String,
      prText: String,
      errorMessage: String,
      selectedMetadata: {
        type: Array,
        notify: true,
      },
      displayedMetadata: {
        type: Array,
        value: []
      },
    };
  }

  constructor() {
    super();
    this.triage = this.handleTriage.bind(this);
    this.close = this.close.bind(this);
    this.enter = this.triageOnEnter.bind(this);
  }

  get dialog() {
    return this.$.dialog;
  }

  open() {
    this.dialog.open();
    this.populateDisplayData();
    this.dialog.addEventListener('keydown', this.enter);
  }

  close() {
    this.dialog.removeEventListener('keydown', this.enter);
    this.selectedMetadata = [];
    this.dialog.close();
  }

  triageOnEnter(e) {
    if (e.which === 13) {
      this.handleTriage();
      this.close();
    }
  }

  getTriagedMetadataMap(displayedMetadata) {
    var link = {};
    if (this.computePathIsATestFile(this.path)) {
      link[this.path] = [];
      for (const entry of displayedMetadata) {
        if (entry.url === '') {
          continue;
        }

        const results = [];
        for (const test of entry.tests) {
          results.push({ 'subtest': test });
        }
        link[this.path].push({ 'url': entry.url, 'product': entry.product, 'results': results });
      }
    } else {
      for (const entry of displayedMetadata) {
        if (entry.url === '') {
          continue;
        }

        for (const test of entry.tests) {
          if (!(test in link)) {
            link[test] = [];
          }
          link[test].push({ 'url': entry.url, 'product': entry.product });
        }
      }
    }
    return link;
  }

  hasSearchURL(product) {
    return product === 'chrome' || product === 'edge' || product === 'firefox' ||
      product === 'safari' || product === 'servo' || product === 'webkitgtk';
  }

  getSearchURL(testName, product) {
    if (this.computePathIsATestFile(testName)) {
      // Remove name flags and extensions: https://web-platform-tests.org/writing-tests/file-names.html
      testName = testName.split('.')[0];
    } else {
      testName = testName.replace(/((\/\*)?$)/, '');
    }

    if (product === 'chrome' || product === 'edge') {
      return `https://bugs.chromium.org/p/chromium/issues/list?q="${testName}"`;
    }

    if (product === 'firefox') {
      return `https://bugzilla.mozilla.org/buglist.cgi?quicksearch="${testName}"`;
    }

    if (product === 'safari' || product === 'webkitgtk') {
      return `https://bugs.webkit.org/buglist.cgi?quicksearch="${testName}"`;
    }

    if (product === 'servo') {
      return `https://github.com/servo/servo/issues?q="${testName}"`;
    }
  }

  populateDisplayData() {
    this.displayedMetadata = [];
    const browserMap = {};
    for (const entry of this.selectedMetadata) {
      if (!(entry.product in browserMap)) {
        browserMap[entry.product] = [];
      }

      let test = entry.test;
      if (!this.computePathIsATestFile(this.path) && this.computePathIsASubfolder(test)) {
        test = test + '/*';
      }

      browserMap[entry.product].push(test);
    }

    for (const key in browserMap) {
      this.displayedMetadata.push({ product: key, url: '', tests: browserMap[key] });
    }
  }

  handleTriage() {
    const url = new URL('/api/metadata/triage', window.location);
    const fetchOpts = {
      method: 'PATCH',
      body: JSON.stringify(this.getTriagedMetadataMap(this.displayedMetadata)),
      credentials: 'same-origin',
      headers: {
        'Content-Type': 'application/json'
      },
    };

    const toast = this.shadowRoot.querySelector('#show-pr');
    window.fetch(url, fetchOpts).then(
      async r => {
        this.prText = '';
        this.prLink = '';
        this.errorMessage = '';
        let text = await r.text();
        if (!r.ok || r.status !== 200) {
          throw new Error(`${r.status}: ${text}`);
        }

        return text;
      })
      .then(text => {
        this.prLink = text;
        this.prText = 'Created PR: ' + text;
        toast.open();
      }).catch(error => {
        this.errorMessage = error.message;
        toast.open();
      });

    this.selectedMetadata = [];
  }
}

window.customElements.define(AmendMetadata.is, AmendMetadata);

export { AmendMetadataMixin, AmendMetadata };<|MERGE_RESOLUTION|>--- conflicted
+++ resolved
@@ -155,21 +155,6 @@
       </style>
       <paper-dialog id="dialog">
         <h3>Triage Failing Tests</h3>
-<<<<<<< HEAD
-        <template is="dom-repeat" items="[[displayedMetadata]]" as="node">
-          <div class="metadata-entry">
-            <img class="browser" src="[[displayLogo(node.product)]]">
-            : 
-            <paper-input label="Bug URL" value="{{node.url}}" autofocus></paper-input>
-          </div>
-          <template is="dom-repeat" items="[[node.tests]]" as="test">
-            <li>
-              <div class="list"> [[test]] </div>
-              <template is="dom-if" if="[[hasSearchURL(node.product)]]">
-                <a href="[[getSearchURL(test, node.product)]]" target="_blank"> [Search for bug] </a>
-              </template>
-            </li>
-=======
         <paper-dialog-scrollable>
           <template is="dom-repeat" items="[[displayedMetadata]]" as="node">
             <div class="metadata-entry">
@@ -180,12 +165,11 @@
             <template is="dom-repeat" items="[[node.tests]]" as="test">
               <li>
                 <div class="list"> [[test]] </div>
-                <template is="dom-if" if="[[hasHref(node.product)]]">
-                  <a href="[[getSearchURLHref(test)]]" target="_blank"> [Search on crbug] </a>
+                <template is="dom-if" if="[[hasSearchURL(node.product)]]">
+                  <a href="[[getSearchURL(node.product, test)]]" target="_blank"> [Search for bug] </a>
                 </template>
               </li>
             </template>
->>>>>>> fab20327
           </template>
         </paper-dialog-scrollable>
         <div class="buttons">
